stages:
  - prepare
  - classify

variables:
  GIT_SUBMODULE_STRATEGY: none
<<<<<<< HEAD
=======
  GIT_STRATEGY: fetch
  CI_TAG_NAME: ${DOCKER_REGISTRY}/phyloling/ci
  CI_IMAGE: ${CI_TAG_NAME}:${CI_COMMIT_SHA}
  DIND_IMAGE: docker:27-dind
  DOCKER_HOST: tcp://docker:2375
  DOCKER_TLS_CERTDIR: ""

.commit-cache: &commit-cache
  key: commit-cache-${CI_COMMIT_REF_SLUG}
  fallback_keys:
    - commit-cache-${CI_DEFAULT_BRANCH}
  paths:
    - "$CI_PROJECT_DIR/.cache/pip"
    - "$CI_PROJECT_DIR/venv"
  policy: pull
>>>>>>> a3c73b1e

default:
  image: ${CI_IMAGE}
  cache:
    <<: *commit-cache
  before_script:
    - git config --global credential.helper store
    - |
      git credential approve <<EOF
      protocol=https
      host=github.com
      username=${GITHUB_USER_NAME}
      password=${GITHUB_ACCESS_TOKEN}
      EOF

prepare:ci:
  stage: prepare
  image: ${DIND_IMAGE}
  interruptible: true
  before_script: []
  services:
    - name: ${DIND_IMAGE}
      command: [ "--registry-mirror", "https://registry-mirror.mama2.de" ]
  script:
    - export CI_MAIN_NAME=${CI_TAG_NAME}:main
    - export CI_BRANCH_NAME=${CI_TAG_NAME}:`echo ${CI_COMMIT_REF_NAME} | tr '/' '-'`
    - docker login ${DOCKER_REGISTRY} -u ${DOCKER_REGISTRY_USER} -p ${DOCKER_REGISTRY_PASSWORD}
    - docker login registry-mirror.mama2.de -u ${DOCKER_REGISTRY_MIRROR_USER} -p ${DOCKER_REGISTRY_MIRROR_PASSWORD}
    - >
      (docker pull ${CI_IMAGE} && echo "Using commit image")
      || (docker pull ${CI_BRANCH_NAME} && docker tag ${CI_BRANCH_NAME} ${CI_IMAGE} && echo "Using branch image") 
      || (docker pull ${CI_MAIN_NAME} && docker tag ${CI_MAIN_NAME} ${CI_IMAGE} && echo "Using main image") 
      || echo "Using no image and building from scratch"
    - docker build -f ci.dockerfile -t ${CI_IMAGE} --cache-to type=inline --cache-from ${CI_IMAGE} .
    - docker tag ${CI_IMAGE} ${CI_BRANCH_NAME}
    - docker push ${CI_TAG_NAME} --all-tags
  cache: []

prepare:install_dependencies:
  stage: prepare
  image: ${CI_IMAGE}
  needs:
    - prepare:ci
  interruptible: true
  script:
    - make init
  cache:
    <<: *commit-cache
    policy: pull-push

romance:
  stage: classify
  script:
    - make classify-romance
  artifacts:
    paths:
      - datasets/Romance/experiments

germanic:
  stage: classify
  script:
    - make classify-germanic
  artifacts:
    paths:
      - datasets/Germanic/experiments

sinitic:
  stage: classify
  script:
    - make classify-sinitic
  artifacts:
    paths:
      - datasets/Sinitic/experiments

slavic:
  stage: classify
  script:
    - make classify-slavic
  artifacts:
    paths:
      - datasets/Slavic/experiments<|MERGE_RESOLUTION|>--- conflicted
+++ resolved
@@ -4,8 +4,6 @@
 
 variables:
   GIT_SUBMODULE_STRATEGY: none
-<<<<<<< HEAD
-=======
   GIT_STRATEGY: fetch
   CI_TAG_NAME: ${DOCKER_REGISTRY}/phyloling/ci
   CI_IMAGE: ${CI_TAG_NAME}:${CI_COMMIT_SHA}
@@ -21,7 +19,6 @@
     - "$CI_PROJECT_DIR/.cache/pip"
     - "$CI_PROJECT_DIR/venv"
   policy: pull
->>>>>>> a3c73b1e
 
 default:
   image: ${CI_IMAGE}
