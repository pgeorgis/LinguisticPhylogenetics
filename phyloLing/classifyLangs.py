import argparse
import json
import logging
import os
import shutil
from scipy.optimize import minimize, differential_evolution
import numpy as np
from math import inf
from collections import defaultdict

import yaml
from constants import SPECIAL_JOIN_CHS, TRANSCRIPTION_PARAM_DEFAULTS
from lingDist import binary_cognate_sim, gradient_cognate_dist
from utils.tree import (calculate_tree_distance, gqd, load_newick_tree,
                        plot_tree)
from utils.utils import (calculate_time_interval, convert_sets_to_lists,
                         create_datestamp, create_timestamp, csv2dict,
                         get_git_commit_hash)
from wordDist import (HYBRID_DIST_KEY, LEVENSHTEIN_DIST_KEY,
                      PHONOLOGICAL_DIST_KEY, PMI_DIST_KEY, SURPRISAL_DIST_KEY,
                      LevenshteinDist, PhonDist, PMIDist, SurprisalDist,
                      WordDistance, hybrid_dist)

from phyloLing import load_family

# Loglevel mapping
log_levels = {
    'DEBUG': logging.DEBUG,
    'INFO': logging.INFO,
    'WARNING': logging.WARNING,
    'ERROR': logging.ERROR,
}

# Valid parameter values for certain parameters
valid_params = {
    'cognates': {
        'cluster': {'auto', 'gold', 'none'},
        'cluster_method': {'phon', 'pmi', 'surprisal', 'levenshtein', 'hybrid'},
    },
    'evaluation': {
        'similarity': {'gradient', 'binary'},
        'method': {'phon', 'pmi', 'surprisal', 'levenshtein', 'hybrid'},
    },
    'tree': {
        'linkage': {'nj', 'average', 'complete', 'ward', 'weighted', 'single'},
    }
}

# Mapping of distance method labels to WordDistance objects
function_map = {
    PMI_DIST_KEY: PMIDist,
    SURPRISAL_DIST_KEY: SurprisalDist,
    PHONOLOGICAL_DIST_KEY: PhonDist,
    LEVENSHTEIN_DIST_KEY: LevenshteinDist
}
aux_func_map = {
    'pmi': PMI_DIST_KEY,
    'surprisal': SURPRISAL_DIST_KEY,
    'levenshtein': LEVENSHTEIN_DIST_KEY,
    'hybrid': HYBRID_DIST_KEY,
} # TODO unify these with function_map


def load_config(config_path):
    """Returns a dictionary containing parameters from a specified config.yml file

    Args:
        config_path (str): Path to config.yml file

    Returns:
        config: nested dictionary of parameter names and values
    """

    with open(config_path, 'r') as f:
        config = yaml.safe_load(f)

    return config


def validate_params(params, valid_params, logger):
    for section_name in valid_params:
        for param_name in valid_params[section_name]:
            param_value = params[section_name][param_name]
            if param_value not in valid_params[section_name][param_name]:
                logger.error(f'Invalid parameter value "{param_value}" for parameter "{param_name}". Valid options: {", ".join(valid_params[section_name][param_name])}')
                raise ValueError

    # Ensure that minimally the input file path is specified
    if 'file' not in params['family']:
        logger.error('Input file (`file`) argument must be specified!')
        raise ValueError
    params['family']['file'] = os.path.abspath(params['family']['file'])
    logger.debug(f"Data source: {params['family']['file']}")

    # Designate outdir as the input file directory if unspecified
    if params['family']['outdir'] is None:
        outdir = os.path.dirname(os.path.abspath(params['family']['file']))
        params['family']['outdir'] = outdir
    else:
        outdir = os.path.abspath(params['family']['outdir'])
    logger.debug(f'Experiment outdir: {outdir}')

    # Designate global transcription parameter defaults
    for transcription_param in TRANSCRIPTION_PARAM_DEFAULTS:
        if transcription_param not in params['transcription']['global']:
            params['transcription']['global'][transcription_param] = TRANSCRIPTION_PARAM_DEFAULTS[transcription_param]
    params['transcription']['global']['ch_to_remove'] = set(params['transcription']['global']['ch_to_remove'])

    # If transcription parameters are specified for individual doculects, ensure all are included
    # (copy from global defaults if unspecified)
    if 'doculects' in params['transcription']:

        for doculect in params['transcription']['doculects']:
            params['transcription']['doculects'][doculect] = {
                transcription_param: params['transcription']['doculects'][doculect].get(transcription_param, params['transcription']['global'][transcription_param])
                for transcription_param in TRANSCRIPTION_PARAM_DEFAULTS
            }

    # Raise error if binary cognate similarity is used with "none" cognate clustering
    if params['cognates']['cluster'] == 'none' and params['evaluation']['similarity'] == 'binary':
        logger.error('Binary cognate similarity cannot use "none" cognate clustering. Valid options are: [`auto`, `gold`]')
        raise ValueError

    # Ensure gap character and pad character are different
    if params['alignment']['gap_ch'] == params['alignment']['pad_ch']:
        raise ValueError(f"Gap character and pad character must be different! Both are set to '{params['alignment']['gap_ch']}'")
    # Ensure pad character and gap character are not any of the special joinining/delimiting characters
    invalid_special_ch_str = ','.join([f'"{ch}"' for ch in SPECIAL_JOIN_CHS])
    if params['alignment']['pad_ch'] in SPECIAL_JOIN_CHS:
        raise ValueError(f"Invalid pad character. Pad character may not be {invalid_special_ch_str}.")

    if params['alignment']['gap_ch'] in SPECIAL_JOIN_CHS:
        raise ValueError(f"Invalid gap character. Gap character may not be {invalid_special_ch_str}.")

    # Add "run_info" and "output" sections
    params["run_info"] = {}
    params["output"] = {}


def init_hybrid(function_map, eval_params):
    HybridDist = WordDistance(
        func=hybrid_dist,
        name='HybridDist',
        funcs=[
            function_map[PMI_DIST_KEY],
            function_map[SURPRISAL_DIST_KEY],
            function_map[PHONOLOGICAL_DIST_KEY],
        ],
        weights=(
            eval_params['pmi_weight'],
            eval_params['surprisal_weight'],
            eval_params['phon_weight'],
        ),
        normalize_weights=eval_params['normalize_weights']
    )

    return HybridDist


def load_precalculated_word_scores(distance_dir, family, dist_keys, excluded_doculects):
    doculect_pairs = family.get_doculect_pairs(bidirectional=True)
    precalculated_word_scores = defaultdict(lambda:{})
    n_files_found = 0
    for lang1, lang2 in doculect_pairs:
        if lang1.name in excluded_doculects or lang2.name in excluded_doculects:
            continue
        scored_words_file = os.path.join(
            distance_dir,
            lang1.path_name,
            lang2.path_name,
            "lexical_comparison.tsv"
        )
        if os.path.exists(scored_words_file):
            n_files_found += 1
            scored_words_data = csv2dict(scored_words_file, sep="\t")
            for _, entry in scored_words_data.items():
                lang1_ipa = entry[lang1.name]
                lang2_ipa = entry[lang2.name]
                for dist_key in dist_keys:
                    if dist_key in entry:
                        score = float(entry[dist_key])
                        score_key = ((lang1.name, lang1_ipa), (lang2.name, lang2_ipa), function_map[dist_key].hashable_kwargs)
                        function_map[dist_key].measured[score_key] = score
                        precalculated_word_scores[dist_key][(lang1.name, lang1_ipa, lang2.name, lang2_ipa)] = score
    logger.info(f"Loaded pre-calculated word scores for {n_files_found} doculect pairs from {distance_dir}")
    return precalculated_word_scores


def write_lang_dists_to_tsv(dist, outfile):
    # TODO add description
    with open(outfile, 'w') as f:
        header = '\t'.join(['Language1', 'Language2', 'Measurement'])
        f.write(f'{header}\n')
        for key, value in dist.measured.items():
            lang1, lang2, kwargs = key
            line = '\t'.join([lang1.name, lang2.name, str(value)])
            f.write(f'{line}\n')


if __name__ == "__main__":
    parser = argparse.ArgumentParser(description='Loads a lexical dataset in CLDF format and produces a phylogenetic tree according to user specifications')
    parser.add_argument('config', help='Path to config.yml file')
    parser.add_argument('--loglevel', default='INFO', choices=['DEBUG', 'INFO', 'WARNING', 'ERROR'], help='Log level for printed log messages')
    args = parser.parse_args()
    start_time, start_timestamp = create_timestamp()

    # Configure the logger
    logging.basicConfig(level=log_levels[args.loglevel], format='%(asctime)s classifyLangs %(levelname)s: %(message)s')
    logger = logging.getLogger(__name__)

    # Load parameters from config file
    params = load_config(args.config)
    # Load default parameters from default config file
    default_params = load_config(os.path.join(os.path.dirname(os.path.abspath(__file__)), 'config/default_config.yml'))
    # Set default values in case unspecified in config file
    for section_name, section_params in default_params.items():
        if section_name not in params:
            params[section_name] = default_params[section_name]
            continue
        for param_name, param_value in section_params.items():
            if param_name not in params[section_name]:
                params[section_name][param_name] = default_params[section_name][param_name]
    # Validate parameters
    validate_params(params, valid_params, logger)

    # Add git commmit hash to run config
    params["run_info"]["version"] = get_git_commit_hash()

    # Log config param settings
    logger.info(json.dumps(convert_sets_to_lists(params), indent=4))

    # Get shorthand for each parameter section
    family_params = params['family']
    transcription_params = params['transcription']
    alignment_params = params['alignment']
    phon_corr_params = params['phon_corr']
    cognate_params = params['cognates']
    eval_params = params['evaluation']
    tree_params = params['tree']
    experiment_params = params['experiment']

    # Generate experiment ID and outdir
    exp_name = experiment_params['name']
    if exp_name is None:
        exp_id = start_timestamp
    else:
        exp_id = os.path.join(exp_name, start_timestamp)
    logger.info(f'Experiment ID: {exp_id}')
    exp_outdir = os.path.join(family_params["outdir"], "experiments", create_datestamp(), exp_id)
    os.makedirs(exp_outdir, exist_ok=True)
    params["run_info"]["experimentID"] = exp_id

    # Set ngram size used for surprisal
    surprisal_funcs = ('surprisal', 'hybrid')
    if eval_params['method'] in surprisal_funcs or cognate_params['cluster_method'] in phon_corr_params:
        function_map[SURPRISAL_DIST_KEY].set('ngram_size', phon_corr_params['ngram'])
        function_map[SURPRISAL_DIST_KEY].set('phon_env', phon_corr_params['phon_env'])
        SurprisalDist = function_map[SURPRISAL_DIST_KEY]

        # Initialize hybrid distance object
        if eval_params['method'] == 'hybrid' or cognate_params['cluster_method'] == 'hybrid':
            function_map[HYBRID_DIST_KEY] = init_hybrid(function_map, eval_params)

    # Designate cluster function if performing auto cognate clustering
    if cognate_params['cluster'] == 'auto':
        clusterDist = function_map[aux_func_map[cognate_params['cluster_method']]]
        # Set cluster threshold if specified
        if cognate_params['cluster_threshold']:
            clusterDist.cluster_threshold = cognate_params['cluster_threshold']
    else:
        clusterDist = None

    # Designate evaluation function
    evalDist = function_map[aux_func_map[eval_params['method']]]

    # Load CLDF dataset
    if family_params['min_amc']:
        family_params['min_amc'] = float(family_params['min_amc'])
    # Set the warn threshold for instances of phone in a doculect to the maximum of the
    # threshold set in transcription parameters and the minimum correlation instance value
    # Ensures that if minimum correlation is set to a higher value,
    # warnings will be issued about any phones with fewer instances than this
    transcription_params["global"]["min_phone_instances"] = max(
        transcription_params["global"]["min_phone_instances"], phon_corr_params['min_corr']
    )
    family = load_family(family_params['name'],
                         family_params['file'],
                         outdir=family_params['outdir'],
                         excluded_doculects=family_params['exclude'],
                         included_doculects=family_params['include'],
                         min_amc=family_params['min_amc'],
                         transcription_params=transcription_params,
                         alignment_params=alignment_params,
                         logger=logger
                         )

    # Print some summary info about the loaded dataset
    logger.info(f'Loaded {len(family.languages)} doculects.')
    abs_mc, avg_mc = family.calculate_mutual_coverage()
    if avg_mc <= 0.7:
        logger.warning(f'Average mutual coverage = {round(avg_mc, 2)}. Recommend minimum is 0.7.')
    else:
        logger.info(f'Average mutual coverage is {round(avg_mc, 2)} ({abs_mc}/{len(family.concepts)} concepts in all {len(family.languages)} doculects).')

    # Load or calculate phone correspondences
    if not phon_corr_params['refresh_all']:
        logger.info(f'Loading {family.name} phoneme PMI...')
        family.load_phoneme_pmi(excepted=phon_corr_params['refresh'])

        if eval_params['method'] in ('surprisal', 'hybrid'):
            logger.info(f'Loading {family.name} phoneme surprisal...')
            if cognate_params['cluster'] == 'gold':
                family.load_phoneme_surprisal(
                    ngram_size=phon_corr_params['ngram'],
                    phon_env=phon_corr_params['phon_env'],
                    gold=True,
                    excepted=phon_corr_params['refresh'],
                )
            else:
                family.load_phoneme_surprisal(
                    ngram_size=phon_corr_params['ngram'],
                    phon_env=phon_corr_params['phon_env'],
                    gold=False,
                    excepted=phon_corr_params['refresh'],
                )

    # If phoneme PMI/surprisal was refreshed for one or more languages, rewrite the saved files
    # Needs to occur after PMI/surprisal was recalculated for the language(s) in question
    if phon_corr_params['refresh_all'] or len(phon_corr_params['refresh']) > 0:
        family.calculate_phone_corrs(
            sample_size=phon_corr_params['sample_size'],
            n_samples=phon_corr_params['n_samples'],
            min_corr=phon_corr_params['min_corr'],
            ngram_size=phon_corr_params['ngram'],
            phon_env=phon_corr_params['phon_env'],
        )
        family.write_phoneme_pmi()
        if eval_params['method'] in ('surprisal', 'hybrid'):
            family.write_phoneme_surprisal(
                ngram_size=phon_corr_params['ngram'],
                phon_env=phon_corr_params['phon_env'],
            )

    # Auto cognate clustering only
    if cognate_params['cluster'] in ('auto', 'gold'):
        # Load pre-clustered cognate sets, if specified
        cognate_index_file = cognate_params['cognate_index']
        if cognate_index_file:
            cognate_index = family.load_cognate_index(cognate_index_file, code=exp_id)
            logger.info(f"Loaded cognate index from {cognate_index_file}")

    # Load precalculated word scores from specified directory
    precalculated_word_scores = None
    if eval_params['precalculated_word_scores']:
        precalculated_word_scores = load_precalculated_word_scores(
            distance_dir=eval_params['precalculated_word_scores'],
            family=family,
            dist_keys=[PMI_DIST_KEY, SURPRISAL_DIST_KEY, PHONOLOGICAL_DIST_KEY],  # TODO maybe needs to be more customizable
            excluded_doculects=phon_corr_params['refresh'],
        )

    # Create cognate similarity (WordDistance object) measure according to settings
    if eval_params['similarity'] == 'gradient':
        dist_func = gradient_cognate_dist
        distFunc = WordDistance(
            func=dist_func,
            name='GradientCognateDist',
            eval_func=evalDist,
            n_samples=eval_params['n_samples'],
            sample_size=eval_params['sample_size'],
            exclude_synonyms=eval_params['exclude_synonyms'],
            calibrate=eval_params['calibrate'],
            min_similarity=eval_params['min_similarity'],
            logger=logger,
        )
    elif eval_params['similarity'] == 'binary':
        dist_func = binary_cognate_sim
        distFunc = WordDistance(
            func=dist_func,
            name='BinaryCognateSim',
            sim=True,
            # n_samples=eval_params['n_samples'],
            # sample_size=eval_params['sample_size'],
        )

<<<<<<< HEAD
    # Generate test code # TODO is this used still?
    code = family.generate_test_code(distFunc, cognates=cluster_params['cognates'], cutoff=cluster_params['cluster_threshold'])
    if eval_params['similarity'] == 'gradient':
        code += family.generate_test_code(evalDist)

    # Generate experiment ID and outdir
    exp_name = experiment_params['name']
    if exp_name is None:
        exp_id = start_timestamp
    else:
        exp_id = os.path.join(exp_name, start_timestamp)
    logger.info(f'Experiment ID: {exp_id}')
    exp_outdir = os.path.join(family_params["outdir"], "experiments", create_datestamp(), exp_id)
    os.makedirs(exp_outdir, exist_ok=True)
    params["run_info"]["experimentID"] = exp_id
    
    references = tree_params["reference"]
    BEST_YET = inf
    def objective(weights):
        global BEST_YET
        min_sim = list(weights)[-1]
        weights = tuple(list(weights)[:-1])
        logger.info(f"Weights: {weights}")
        logger.info(f"Min similarity: {min_sim}")
        distFunc.kwargs['eval_func'].measured = {}
        distFunc.kwargs['eval_func'].kwargs['weights'] = weights
        distFunc.kwargs['eval_func'].hashable_kwargs = distFunc.kwargs['eval_func'].get_hashable_kwargs(distFunc.kwargs['eval_func'].kwargs)
        distFunc.kwargs['min_similarity'] = min_sim
        distFunc.measured = {}
        distFunc.hashable_kwargs = distFunc.get_hashable_kwargs(distFunc.kwargs)
        tree = family.generate_tree(
            cluster_func=clusterDist,
            dist_func=distFunc,
            cognates=cluster_params['cognates'],
            linkage_method=tree_params['linkage'],
            #outtree=outtree,
            root=tree_params['root'],
        )
        best_score = inf
        for ref_tree_file in references:
            ref_tree = load_newick_tree(ref_tree_file)
            gqd_score = gqd(
                tree,
                ref_tree,
                is_rooted=tree_params['root'] is not None,
                group_size=3,
                weight_by_depth_in_tree=True
            )
            if gqd_score < best_score:
                best_score = gqd_score
        log_msg = f"GQD: {gqd_score}"
        if gqd_score < BEST_YET:
            BEST_YET = gqd_score
            log_msg += f"\n{tree}"
        logger.info(f"{log_msg}\n")
        return best_score

    # Initial guess for the values
    initial_vals = np.array([0.95, 2.9, 0.63, 0.62])

    # Bounds for the weights (optional, if you want to restrict the range)
    #bounds = [(0, None) for _ in initial_vals]  # Non-negative weights
    bounds = [(0, 1), (1, 3), (0, 2), (0, 0.75)]

    # Minimize the evaluation score by adjusting weights
    # result = minimize(
    #     objective,
    #     initial_vals,
    #     bounds=bounds,
    #     method='Powell',
    #     options={
    #         'xtol': 1e-1,   # Looser tolerance for parameter changes
    #         'ftol': 1e-2,   # Looser tolerance for objective function changes
    #         'disp': True,   # Display output
    #     }
    # )
    result_de = differential_evolution(
        objective,
        bounds=bounds,
        popsize=15,      # Population size (higher values increase search breadth)
        maxiter=100,     # Number of iterations
        mutation=(0.5, 1),  # Mutation factor
        recombination=0.7   # Crossover probability
    )

    # Refine using Powell method
    result_refined = minimize(
        objective,
        result_de.x,
        bounds=bounds,
        method='Powell'
    )
    breakpoint()

    # # Generate Newick tree string
    # logger.info('Generating phylogenetic tree...')
    # outtree = os.path.join(exp_outdir, "newick.tre")
    # params["tree"]["newick"] = tree
    # with open(outtree, 'w') as f:
    #     f.write(tree)
    # logger.info(f'Wrote Newick tree to {os.path.abspath(outtree)}')
=======
    # Generate Newick tree string
    logger.info('Generating phylogenetic tree...')
    outtree = os.path.join(exp_outdir, "newick.tre")
    tree = family.generate_tree(
        cluster_func=clusterDist,
        dist_func=distFunc,
        cognates=cognate_params['cluster'],
        linkage_method=tree_params['linkage'],
        outtree=outtree,
        root=tree_params['root'],
        code=exp_id,
    )
    params["tree"]["newick"] = tree
    with open(outtree, 'w') as f:
        f.write(tree)
    logger.info(f'Wrote Newick tree to {os.path.abspath(outtree)}')
    
    # Write clustered cognate class index
    if cognate_params['cluster'] == 'auto':
        clustered_cognates = family.clustered_cognates[exp_id]
        family.write_cognate_index(clustered_cognates, os.path.join(exp_outdir, f'cognate_classes.tsv'))
>>>>>>> 496b686c

    # Plot the phylogenetic tree
    out_png = os.path.abspath(os.path.join(exp_outdir, "tree.png"))
    plot_tree(os.path.abspath(outtree), out_png)
    logger.info(f'Plotted phylogenetic tree to {out_png}')

    # Optionally evaluate tree wrt to reference tree(s)
    if tree_params["reference"]:
        tree_scores = defaultdict(dict)
        for ref_tree_file in tree_params["reference"]:
            ref_tree = load_newick_tree(ref_tree_file)
            tree_scores[ref_tree_file]["newick"] = ref_tree.as_string("newick").strip()
            gqd_score = gqd(
                tree,
                ref_tree,
                is_rooted=tree_params['root'] is not None
            )
            tree_scores[ref_tree_file]["GQD"] = gqd_score
            logger.info(f"GQD wrt reference tree {ref_tree_file}: {round(gqd_score, 3)}")
            tree_mutual_info = calculate_tree_distance(tree, ref_tree)
            tree_scores[ref_tree_file]["TreeDist"] = tree_mutual_info
            logger.info(f"TreeDist wrt reference tree {ref_tree_file}: {round(tree_mutual_info, 3)}")
        params["tree"]["eval"] = tree_scores

    # Write distance matrix TSV
    out_distmatrix = os.path.join(exp_outdir, f'distance-matrix.tsv')
    write_lang_dists_to_tsv(distFunc, outfile=out_distmatrix)
    # Write lexical comparison files
    for lang1, lang2 in family.get_doculect_pairs(bidirectional=True):
        dist_outdir = os.path.join(exp_outdir, 'distances')
        lex_comp_log_dir = os.path.join(dist_outdir, lang1.path_name, lang2.path_name)
        os.makedirs(lex_comp_log_dir, exist_ok=True)
        lex_comp_log = os.path.join(lex_comp_log_dir, 'lexical_comparison.tsv')
        lang1.write_lexical_comparison(lang2, lex_comp_log)

    # Copy phone corr files to experiment outdir
    if phon_corr_params["copy_to_outdir"]:
        shutil.copytree(
            family.phone_corr_dir,
            os.path.join(exp_outdir, "phone_corr"),
            dirs_exist_ok=True
        )

    # Add outfiles and final run info to config and dump
    params["output"]["tree"] = outtree
    params["output"]["dist_matrix"] = out_distmatrix
    params["output"]["lexical_comparisons"] = dist_outdir
    end_time, end_timestamp = create_timestamp()
    params["run_info"]["start_time"] = start_timestamp
    params["run_info"]["end_time"] = end_timestamp
    params["run_info"]["duration"] = calculate_time_interval(start_time, end_time)
    config_copy = os.path.join(exp_outdir, "config.yml")
    with open(config_copy, 'w') as f:
        yaml.dump(convert_sets_to_lists(params), f)
    logger.info(f"Wrote experiment run config to {os.path.abspath(config_copy)}")

    logger.info('Completed successfully.')<|MERGE_RESOLUTION|>--- conflicted
+++ resolved
@@ -383,23 +383,6 @@
             # sample_size=eval_params['sample_size'],
         )
 
-<<<<<<< HEAD
-    # Generate test code # TODO is this used still?
-    code = family.generate_test_code(distFunc, cognates=cluster_params['cognates'], cutoff=cluster_params['cluster_threshold'])
-    if eval_params['similarity'] == 'gradient':
-        code += family.generate_test_code(evalDist)
-
-    # Generate experiment ID and outdir
-    exp_name = experiment_params['name']
-    if exp_name is None:
-        exp_id = start_timestamp
-    else:
-        exp_id = os.path.join(exp_name, start_timestamp)
-    logger.info(f'Experiment ID: {exp_id}')
-    exp_outdir = os.path.join(family_params["outdir"], "experiments", create_datestamp(), exp_id)
-    os.makedirs(exp_outdir, exist_ok=True)
-    params["run_info"]["experimentID"] = exp_id
-    
     references = tree_params["reference"]
     BEST_YET = inf
     def objective(weights):
@@ -417,10 +400,11 @@
         tree = family.generate_tree(
             cluster_func=clusterDist,
             dist_func=distFunc,
-            cognates=cluster_params['cognates'],
+            cognates=cognate_params['cluster'],
             linkage_method=tree_params['linkage'],
-            #outtree=outtree,
+            outtree=outtree,
             root=tree_params['root'],
+            code=exp_id,
         )
         best_score = inf
         for ref_tree_file in references:
@@ -485,29 +469,6 @@
     # with open(outtree, 'w') as f:
     #     f.write(tree)
     # logger.info(f'Wrote Newick tree to {os.path.abspath(outtree)}')
-=======
-    # Generate Newick tree string
-    logger.info('Generating phylogenetic tree...')
-    outtree = os.path.join(exp_outdir, "newick.tre")
-    tree = family.generate_tree(
-        cluster_func=clusterDist,
-        dist_func=distFunc,
-        cognates=cognate_params['cluster'],
-        linkage_method=tree_params['linkage'],
-        outtree=outtree,
-        root=tree_params['root'],
-        code=exp_id,
-    )
-    params["tree"]["newick"] = tree
-    with open(outtree, 'w') as f:
-        f.write(tree)
-    logger.info(f'Wrote Newick tree to {os.path.abspath(outtree)}')
-    
-    # Write clustered cognate class index
-    if cognate_params['cluster'] == 'auto':
-        clustered_cognates = family.clustered_cognates[exp_id]
-        family.write_cognate_index(clustered_cognates, os.path.join(exp_outdir, f'cognate_classes.tsv'))
->>>>>>> 496b686c
 
     # Plot the phylogenetic tree
     out_png = os.path.abspath(os.path.join(exp_outdir, "tree.png"))
