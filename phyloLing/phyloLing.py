--- conflicted
+++ resolved
@@ -774,9 +774,6 @@
                              **kwargs)
 
         # Store computed distance matrix
-<<<<<<< HEAD
-        #self.distance_matrices[code] = dm
-=======
         self.distance_matrices[code] = dm
         
         # Write distance matrix to outfile
@@ -785,7 +782,6 @@
             os.makedirs(outfile_dir, exist_ok=True)
             self.write_distance_matrix(dm, outfile=dm_outfile)
             self.logger.info(f"Wrote distance matrix to {dm_outfile}")
->>>>>>> afa90a74
 
         return dm
 
