import os
import random
from collections import defaultdict
from functools import lru_cache
from itertools import product
from math import inf, log
from statistics import mean, stdev
from typing import Self, Iterable

import numpy as np
from constants import (END_PAD_CH, GAP_CH_DEFAULT, NON_IPA_CH_DEFAULT,
                       PAD_CH_DEFAULT, SEG_JOIN_CH, START_PAD_CH)
from nltk.translate import AlignedSent, IBMModel1, IBMModel2
from phonAlign import Alignment, visual_align
from phonUtils.phonEnv import phon_env_ngrams
from phonUtils.phonSim import phone_sim
from scipy.stats import norm

from utils import PhonemeMap
from utils.alignment import calculate_alignment_costs, needleman_wunsch_extended
from utils.distance import Distance
from utils.information import (pointwise_mutual_info, surprisal,
                               surprisal_to_prob)
from utils.sequence import (Ngram, PhonEnvNgram, count_subsequences, end_token,
                            pad_sequence, start_token)
from utils.utils import (default_dict,
                         dict_tuplelist,
                         normalize_dict,
                         balanced_resample,
                         segment_ranges,
                         create_default_dict,
                         create_default_dict_of_dicts)

# Designate phonetic feature distance
def phone_dist(x, y, **kwargs):
    sim = phone_sim(x, y, **kwargs)
    if sim > 0:
        return log(sim)
    return -inf
PhoneFeatureDist = Distance(phone_dist, name='PhoneFeatureDist')

def fit_ibm_align_model(corpus: list[tuple],
                        iterations: int=5,
                        gap_ch: str=GAP_CH_DEFAULT,
                        ibm_model: int=2,
                        seed:int =None,
                        ):
    """Fits an IBM alignment model on a corpus of word pairs and
    returns the aligned corpus, fitted model, and translation table of correspondences.

    Args:
        corpus (list[tuple]): list of (Word, Word) tuple pairs
        iterations (int, optional): Number of iterations to run EM algorithm.
        gap_ch (str, optional): Gap character.
        ibm_model (int, optional): IBM model.
        seed (int, optional): Random seed.

    Raises:
        ValueError: If an invalid IBM model is specified.

    Returns:
        tuple: (corpus, fit_model, translation_table)
    """
    if ibm_model == 1:
        ibm_model = IBMModel1
    elif ibm_model == 2:
        ibm_model = IBMModel2
    else:
        raise ValueError(f"Invalid IBM model: {ibm_model}")

    # Set random seed
    if seed is not None:
        random.seed(seed)
        np.random.seed(seed)

    corpus = [AlignedSent(word1, word2) for word1, word2 in corpus]
    fit_model = ibm_model(corpus, iterations)
    translation_table = fit_model.translation_table
    for seg1 in translation_table:
        translation_table[seg1][gap_ch] = translation_table[seg1].get(None, 0)
        if None in translation_table[seg1]:
            del translation_table[seg1][None]
    # Align full corpus using the fitted IBM model
    fit_model.align_all(corpus)

    # Return aligned corpus, fit_model, translation_table
    return corpus, fit_model, translation_table


def postprocess_ibm_alignment(aligned_pair, remove_non_sequential_complex_alignments=True):
    # Postprocess start-end boundary alignments
    alignment = postprocess_boundary_alignments(aligned_pair)
    seq1 = aligned_pair.words
    seq2 = aligned_pair.mots

    # Initialize alignment dicts
    aligned_seq1 = defaultdict(lambda:[])
    aligned_seq2 = defaultdict(lambda:[])

    # Fill in aligned dicts
    for idx1, idx2 in alignment:
        if idx1 is not None:
            aligned_seq1[idx1].append(idx2)
        if idx2 is not None:
            aligned_seq2[idx2].append(idx1)

    # Add gaps
    for idx1, _ in enumerate(seq1):
        if idx1 not in aligned_seq1:
            aligned_seq1[idx1].append(None)
    for idx2, _ in enumerate(seq2):
        if idx2 not in aligned_seq2:
            aligned_seq2[idx2].append(None)

    if remove_non_sequential_complex_alignments:
        """IBM alignment can produce alignments with units aligned in multiple places, e.g.
        [(0, 0), (1, 1), (2, 9), (3, 3), (4, 4), (5, 7), (6, 4), (7, 9), (8, 10)]
        where idx 9 in seq2 is aligned to both idx 2 and idx 7 in seq1

        Disallow such complex/double alignments if they are not consecutive
        """
        for j, i_s in aligned_seq2.items():
            i_s.sort()
            if len(i_s) > 1:
                i_i = 0
                i_s_len = len(i_s)
                i_s_copy = i_s[:]
                while i_i < i_s_len-1:
                    i = i_s_copy[i_i]
                    i_next = i_s_copy[i_i + 1]
                    if abs(i - i_next) > 1:
                        anchor = mean(i_s+[j])

                        # Find which of the two is more distant from anchor
                        more_distant_i = max(i_next, i, key=lambda x: abs(x - anchor))
                        aligned_seq2[j].remove(more_distant_i)
                        if len(aligned_seq1[more_distant_i]) > 1:
                            aligned_seq1[more_distant_i].remove(j)
                        else:
                            aligned_seq1[more_distant_i] = [None]
                    i_i += 1

    return aligned_seq1, aligned_seq2


def postprocess_boundary_alignments(aligned_pair):
    """Correct alignment of a start boundary with an end boundary."""
    seq1_len = len(aligned_pair.words)
    seq2_len = len(aligned_pair.mots)
    alignment = list(aligned_pair.alignment)
    if (0, seq2_len-1) in alignment:
        idx = alignment.index((0, seq2_len-1))
        alignment[idx] = (0, 0)
    elif (seq1_len-1, 0) in alignment:
        idx = alignment.index((seq1_len-1, 0))
        alignment[idx] = (0, 0)
    alignment.sort(key=lambda x: (x[0], -float('inf') if x[-1] is None else x[-1]))
    return alignment


def sort_wordlist(wordlist):
    return sorted(wordlist, key=lambda x: (x[0].ipa, x[1].ipa, x[0].concept, x[1].concept))


def prune_corrs(corr_dict, min_val=2):
    # Prune correspondences below a minimum count/probability threshold
    for seg1 in corr_dict:
        seg2_to_del = [seg2 for seg2 in corr_dict[seg1] if corr_dict[seg1][seg2] < min_val]
        for seg2 in seg2_to_del:
            del corr_dict[seg1][seg2]
    # Delete empty seg1 entries
    seg1_to_del = [seg1 for seg1 in corr_dict if len(corr_dict[seg1]) < 1]
    for seg1 in seg1_to_del:
        del corr_dict[seg1]
    return corr_dict


def get_oov_val(corr_dict, oov_ch=NON_IPA_CH_DEFAULT):
    # Determine the (potentially smoothed) value for unseen ("out of vocabulary" [OOV]) correspondences
    # Check using an OOV/non-IPA character
    oov_val = corr_dict[oov_ch]

    # Then remove this character from the surprisal dictionary
    del corr_dict[oov_ch]

    return oov_val


def prune_oov_surprisal(surprisal_dict):
    # Prune correspondences with a surprisal value greater than OOV surprisal
    pruned = defaultdict(lambda: {})
    for seg1 in surprisal_dict:
        oov_val = get_oov_val(surprisal_dict[seg1])

        # Save values which are not equal to (less than) the OOV smoothed value
        for seg2 in surprisal_dict[seg1]:
            surprisal_val = surprisal_dict[seg1][seg2]
            if surprisal_val < oov_val:
                pruned[seg1][seg2] = surprisal_val

        # Set as default dict with OOV value as default
        pruned[seg1] = default_dict(pruned[seg1], lmbda=oov_val)

    return pruned, oov_val


def prune_extraneous_synonyms(wordlist, alignments, scores=None, prefer_small=False):
    # Resolve synonyms: prune redundant/extraneous
    # If a concept has >1 words listed, we may end up with, e.g.
    # DE <Kopf> - NL <kop>
    # DE <Haupt> - NL <hoofd>
    # but also
    # DE <Kopf> - NL <hoofd>
    # DE <Haupt> - NL <kop>
    # If both languages have >1 qualifying words for a concept, only consider the best pairings, i.e. prune the extraneous pairs
    if scores is None:
        scores = [alignment.cost for alignment in alignments]
    assert len(wordlist) == len(alignments) == len(scores)

    # Count instances of concepts to check for concepts with >1 word pair
    concept_counts = defaultdict(lambda: 0)
    concept_indices = defaultdict(lambda: [])
    indices_to_prune = set()
    for q, pair in enumerate(wordlist):
        word1, word2 = pair
        concept = word1.concept
        concept_counts[concept] += 1
        concept_indices[concept].append(q)

    # Find optimal mappings for each concept with >1 word pair
    for concept, count in concept_counts.items():
        if count > 1:
            best_pairings = {}
            best_pairing_scores = {}
            for index in concept_indices[concept]:
                word1, word2 = wordlist[index]
                score = scores[index]  # TODO seems like this could benefit from a Wordpair object
                if prefer_small:  # consider a smaller score to be better, e.g. for surprisal
                    if word1 not in best_pairings or score < best_pairing_scores[word1]:
                        best_pairings[word1] = index
                        best_pairing_scores[word1] = score
                else:
                    if word1 not in best_pairings or score > best_pairing_scores[word1]:
                        best_pairings[word1] = index
                        best_pairing_scores[word1] = score
            # Now best_pairings contains the best mapping for each concept
            # based on the best (highest/lowest) scoring pair wrt to first language word
            for index in concept_indices[concept]:
                if index not in best_pairings.values():
                    indices_to_prune.add(index)

            # Now check for multiple l1 words mappedåto the same l2 word
            # Choose only the best of these
            selected_word2 = [wordlist[index][-1] for index in best_pairings.values()]
            if len(set(selected_word2)) < len(best_pairings.values()):
                for word2 in set(selected_word2):
                    indices = [index for index in best_pairings.values() if wordlist[index][-1] == word2]
                    if prefer_small:
                        best_choice = min(indices, key=lambda x: scores[x])
                    else:
                        best_choice = max(indices, key=lambda x: scores[x])
                    indices_to_prune.update([index for index in indices if index != best_choice])

    # Then prune all suboptimal word pair indices
    indices_to_prune = sorted(list(indices_to_prune), reverse=True)
    for index in indices_to_prune:
        del wordlist[index]
        del alignments[index]

    return wordlist, alignments


def average_corrs(corr_dict1: PhonemeMap, corr_dict2: PhonemeMap) -> PhonemeMap:
    avg_corr: PhonemeMap = PhonemeMap(0)
    for (seg1, seg2) in corr_dict1.get_key_pairs():
        avg_corr.set_value(seg1, seg2, mean([corr_dict1.get_value(seg1, seg2), corr_dict2.get_value(seg2, seg1)]))
    for (seg2, seg1) in corr_dict2.get_key_pairs():
        if not avg_corr.has_value(seg1, seg2):
            avg_corr.set_value(seg1, seg2, mean([corr_dict1.get_value(seg1, seg2), corr_dict2.get_value(seg2, seg1)]))
    return avg_corr


def average_nested_dicts(dict_list: Iterable[PhonemeMap], default=0) -> PhonemeMap:
    corr1_all = set(corr1 for d in dict_list for corr1 in d.get_primary_keys())
    corr2_all = {corr1: set(corr2 for d in dict_list for corr2 in d.get_secondary_keys(corr1)) for corr1 in corr1_all}
    results = PhonemeMap(0)
    for corr1 in corr1_all:
        for corr2 in corr2_all[corr1]:
            vals: [float] = []
            for d in dict_list:
                vals.append(d.get_value_or_default(corr1, corr2, default))
            if len(vals) > 0:
                results.set_value(corr1, corr2, mean(vals))
    return results


def reverse_corr_dict[TPrimaryKey, TSecondaryKey, TValue](
        corr_dict: dict[TPrimaryKey, dict[TSecondaryKey, TValue]]) -> dict[TSecondaryKey, dict[TPrimaryKey, TValue]]:

    if not isinstance(corr_dict, dict):
        raise ValueError("corr_dict must be a dictionary")
    reverse = defaultdict(lambda: defaultdict(lambda: 0))
    for seg1 in corr_dict:
        for seg2 in corr_dict[seg1]:
            reverse[seg2][seg1] = corr_dict[seg1][seg2]
    return reverse

def reverse_corr_dict_map(corr_dict: PhonemeMap) -> PhonemeMap:
    if not isinstance(corr_dict, PhonemeMap):
        raise ValueError("corr_dict must be a PhonemeMap object")
    reverse = PhonemeMap(0)
    for (seg1, seg2) in corr_dict.get_key_pairs():
        reverse.set_value(seg2, seg1, corr_dict.get_value(seg1, seg2))
    return reverse

def ngram_count_word(ngram, word):
    count = 0
    for i in range(len(word) - len(ngram) + 1):
        if word[i:i + len(ngram)] == list(ngram):
            count += 1
    return count


def ngram_count_wordlist(ngram, seq_list):
    """Retrieve the count of an ngram of segments from a list of segment sequences"""
    count = 0
    for seq in seq_list:
        count += ngram_count_word(ngram, seq)
    return count


def ngram2log_format(ngram, phon_env=False):
    if phon_env:
        ngram, phon_env = ngram[:-1], ngram[-1]
        return (Ngram(ngram).string, phon_env)
    else:
        return Ngram(ngram).string


class Wordlist:
    def __init__(self, word_pairs, pad_n=1):
        self.pad_n = pad_n
        self.wordlist_lang1, self.wordlist_lang2 = zip(*word_pairs)
        self.seqs1, self.seqs2 = self.extract_seqs()
        self.seq_lens1, self.seq_lens2 = self.seq_lens()
        self.total_seq_len1, self.total_seq_len2 = self.total_lens()
        self.ngram_probs1, self.ngram_probs2 = {}, {}

    def extract_seqs(self):
        seqs1 = [word.segments for word in self.wordlist_lang1]
        seqs2 = [word.segments for word in self.wordlist_lang2]
        if self.pad_n > 0:
            seqs1 = [pad_sequence(seq, pad_ch=PAD_CH_DEFAULT, pad_n=self.pad_n) for seq in seqs1]
            seqs2 = [pad_sequence(seq, pad_ch=PAD_CH_DEFAULT, pad_n=self.pad_n) for seq in seqs2]
        return seqs1, seqs2

    def seq_lens(self):
        seq_lens1 = [len(seq) for seq in self.seqs1]
        seq_lens2 = [len(seq) for seq in self.seqs2]
        return seq_lens1, seq_lens2

    def total_lens(self):
        total_seq_len1 = sum(self.seq_lens1)
        total_seq_len2 = sum(self.seq_lens2)
        return total_seq_len1, total_seq_len2

    def ngram_probability(self, ngram, lang=1, normalize=True):
        # if not isinstance(ngram, [Ngram, PhonEnvNgram]):
        #     if PHON_ENV_REGEX.search(ngram):
        #         ngram = PhonEnvNgram(ngram)
        #     else:
        #         ngram = Ngram(ngram)
        assert isinstance(ngram, (Ngram, PhonEnvNgram))

        if lang == 1:
            seqs = self.seqs1
            seq_lens = self.seq_lens1
            total_seq_len = self.total_seq_len1
            saved = self.ngram_probs1
        elif lang == 2:
            seqs = self.seqs2
            seq_lens = self.seq_lens2
            total_seq_len = self.total_seq_len2
            saved = self.ngram_probs2
        else:
            raise ValueError

        if ngram.ngram in saved:
            return saved[ngram.ngram]

        else:
            count = ngram_count_wordlist(ngram.ngram, seqs)
            if normalize:
                if ngram.size > 1:
                    prob = count / sum([count_subsequences(length, ngram.size) for length in seq_lens])
                else:
                    prob = count / total_seq_len
            else:
                prob = count

        saved[ngram.ngram] = prob
        return prob


class PhonCorrelator:
    def __init__(self,
                 lang1,
                 lang2,
                 wordlist=None,
                 gap_ch=GAP_CH_DEFAULT,
                 pad_ch=PAD_CH_DEFAULT,
                 seed=1,
                 logger=None):
        # Set Language objects
        self.lang1 = lang1
        self.lang1_name = lang1.name
        self.lang2 = lang2
        self.lang2_name = lang2.name

        # Alignment parameters
        self.gap_ch = gap_ch
        self.pad_ch = pad_ch
        self.seed = seed

        # Prepare wordlists: sort out same/different-meaning words and loanwords
        self.wordlist = self.get_concept_list(wordlist)
        self.same_meaning, self.diff_meaning, self.loanwords = self.prepare_wordlists()
        self.samples = {}

        # PMI, ngrams, scored words
        self.pmi_dict: PhonemeMap = PhonemeMap()
        self.surprisal_dict: dict[str, dict[str, float]] = {}
        self.phon_env_surprisal_dict: dict[str, dict[str, float]] = {}
        self.reload_language_pair_data()
        self.scored_words = create_default_dict_of_dicts()

        # Logging
        self.set_log_dirs()
        self.align_log = create_default_dict(0, 3)
        self.logger = logger

    def reload_language_pair_data(self):
        self.pmi_dict = self.lang1.phoneme_pmi[self.lang2_name]
        self.surprisal_dict = self.lang1.phoneme_surprisal[self.lang2_name]
        self.phon_env_surprisal_dict = self.lang1.phon_env_surprisal[self.lang2_name]

    def get_twin(self) -> Self:
        """Retrieve the twin PhonCorrelator object for the reverse direction of the same language pair."""
        return self.lang2.get_phoneme_correlator(
            lang2=self.lang1,
            wordlist=tuple(self.wordlist),
            seed=self.seed
        )

    def reset_seed(self):
        random.seed(self.seed)

    def langs(self, l1=None, l2=None):
        if l1 is None:
            l1 = self.lang1
        if l2 is None:
            l2 = self.lang2
        return l1, l2

    def set_log_dirs(self):
        self.outdir = self.lang1.family.phone_corr_dir
        self.phon_corr_dir = os.path.join(self.outdir, self.lang1.path_name, self.lang2.path_name)
        os.makedirs(self.phon_corr_dir, exist_ok=True)

    def get_concept_list(self, wordlist=None):
        # If no wordlist is provided, by default use all concepts shared by the two languages
        if wordlist is None:
            wordlist = self.lang1.vocabulary.keys() & self.lang2.vocabulary.keys()

        # If a wordlist is provided, use only the concepts shared by both languages
        else:
            wordlist = set(wordlist) & self.lang1.vocabulary.keys() & self.lang2.vocabulary.keys()

        return wordlist

    def prepare_wordlists(self):
        # Get lexical items in each language belonging to the specified wordlist
        l1_wordlist = [word for concept in self.wordlist for word in self.lang1.vocabulary[concept]]
        l2_wordlist = [word for concept in self.wordlist for word in self.lang2.vocabulary[concept]]

        # Sort the wordlists in order to ensure that random samples of same/different meaning pairs are reproducible
        l1_wordlist = sorted(l1_wordlist, key=lambda x: (x.ipa, x.concept))
        l2_wordlist = sorted(l2_wordlist, key=lambda x: (x.ipa, x.concept))

        # Get all combinations of L1 and L2 words
        all_wordpairs = product(l1_wordlist, l2_wordlist)

        # Sort out same-meaning from different-meaning word pairs, and loanwords
        same_meaning, diff_meaning, loanwords = [], [], []
        for pair in all_wordpairs:
            word1, word2 = pair
            concept1, concept2 = word1.concept, word2.concept
            if concept1 == concept2:
                if word1.loanword or word2.loanword:
                    loanwords.append(pair)
                else:
                    same_meaning.append(pair)
            else:
                diff_meaning.append(pair)

        # Return a tuple of the three word type lists
        return same_meaning, diff_meaning, loanwords

    def sample_wordlists(self, n_samples, sample_size, start_seed=None, log_samples=True):
        # Take N samples of same- and different-meaning words
        if start_seed is None:
            start_seed = self.seed

        samples = self.samples
        new_samples = False
        if log_samples:
            sample_logs = {}

        # Track how many times each index has been sampled
        same_meaning_count = np.zeros(len(self.same_meaning))
        diff_meaning_count = np.zeros(len(self.diff_meaning))
        diff_n = min(sample_size, len(self.diff_meaning))
        for sample_n in range(n_samples):
            seed_i = start_seed + sample_n

            # Skip previously saved samples
            if (seed_i, sample_size) in samples:
                continue

            # Draw new samples if not yet done
            new_samples = True

            # Initialize random number generator with seed
            rng = np.random.default_rng(seed_i)

            # Take balanced resampling of same-meaning words
            synonym_sample, same_meaning_count = balanced_resample(
                self.same_meaning, sample_size, same_meaning_count, rng
            )

            # Take a sample of different-meaning words, as large as the same-meaning set
            diff_sample, diff_meaning_count = balanced_resample(
                self.diff_meaning, diff_n, diff_meaning_count, rng
            )

            # Record samples
            samples[(seed_i, sample_size)] = (synonym_sample, diff_sample)

            # Log same-meaning sample
            if log_samples:
                sample_log = self.log_sample(synonym_sample, sample_n, seed=seed_i)
                sample_logs[sample_n] = sample_log

        # Update dictionary of samples
        if new_samples:
            self.samples.update(samples)

        # Write sample log (only if new samples were drawn)
        if log_samples and new_samples:
            sample_log_file = os.path.join(self.outdir, self.lang1.path_name, self.lang2.path_name, 'samples.log')
            self.write_sample_log(sample_logs, sample_log_file)

        return samples

    def pad_wordlist(self, wordlist, pad_n=1):
        def _pad(seq):
            return pad_sequence(seq, pad_ch=self.pad_ch, pad_n=pad_n)
        return [map(_pad, word) for word in wordlist]

    def align_wordlist(self,
                       wordlist,
                       align_costs: PhonemeMap = None,
                       remove_uncompacted_padding=True,
                       add_phon_dist=True,
                       # phon_env=False,
                       **kwargs):
        """Returns a list of the aligned segments from the wordlists"""

        # Optionally add phone similarity measure between phone pairs to align costs/scores
        if add_phon_dist:
<<<<<<< HEAD
            gop = -1.2 # approximately corresponds to log(0.3), i.e. insert gap if less than 30% phonetic similarity
            for ngram1 in align_costs.get_primary_keys():
=======
            phon_gop = -1.2 # approximately corresponds to log(0.3), i.e. insert gap if less than 30% phonetic similarity
            for ngram1 in align_costs:
>>>>>>> a3c73b1e
                ngram1 = Ngram(ngram1)
                # Remove gaps and boundaries
                gapless_ngram1 = ngram1.remove_boundaries(self.pad_ch).remove_gaps(self.gap_ch)
                for ngram2 in align_costs.get_secondary_keys(ngram1.undo()):
                    ngram2 = Ngram(ngram2)
                    gapless_ngram2 = ngram2.remove_boundaries(self.pad_ch).remove_gaps(self.gap_ch)

                    # Skip computing phonetic similarity between gaps/boundaries with each other
                    if gapless_ngram1.size == 0 and gapless_ngram2.size == 0:
                        continue
                    # For full gaps/boundaries with segments, assign cost as GOP * length of segment sequence
                    elif gapless_ngram1.size == 0 or gapless_ngram2.size == 0:
                        phon_align_cost = phon_gop * max(gapless_ngram1.size, gapless_ngram2.size)
                    # Directly compute phonetic distance of two single phones
                    elif gapless_ngram1.size == 1 and gapless_ngram2.size == 1:
                        phon_align_cost = PhoneFeatureDist.eval(gapless_ngram1.string, gapless_ngram2.string)
                    # Else compute phonetic distance of the two aligned ngram sequences
                    else:
                        phon_costs: PhonemeMap = calculate_alignment_costs(
                            gapless_ngram1.ngram,
                            gapless_ngram2.ngram,
                            cost_func=PhoneFeatureDist,
                            as_indices=False
                        )
                        phon_align_cost, _, _ = needleman_wunsch_extended(
                            gapless_ngram1.ngram,
                            gapless_ngram2.ngram,
                            align_cost=phon_costs,
<<<<<<< HEAD
                            gap_cost=PhonemeMap(),
                            default_gop=gop,
                            maximize_score=False,
=======
                            gap_cost={},
                            default_gop=phon_gop,
                            maximize_score=True,
>>>>>>> a3c73b1e
                            gap_ch=self.gap_ch,
                            allow_complex=False
                        )
                    # Add phonetic alignment cost to align_costs dict storing PMI values
                    old_align_cost = align_costs.get_value(ngram1.undo(), ngram2.undo())
                    align_costs.set_value(ngram1.undo(), ngram2.undo(), old_align_cost + phon_align_cost)

        alignment_list = [
            Alignment(
                seq1=word1,
                seq2=word2,
                lang1=self.lang1,
                lang2=self.lang2,
                align_costs=align_costs,
                gap_ch=self.gap_ch,
                pad_ch=self.pad_ch,
                **kwargs
            )
            for word1, word2 in wordlist
        ]

        if remove_uncompacted_padding:
            for alignment in alignment_list:
                alignment.remove_padding()

        # if phon_env:
        #     for alignment in alignment_list:
        #         alignment.phon_env_alignment = alignment.add_phon_env()

        return alignment_list

    def get_possible_ngrams(self, lang, ngram_size, phon_env=False):
        # Iterate over all possible/attested ngrams
        # Only perform calculation for ngrams which have actually been observed/attested to
        # in the current dataset or which could have been observed (with gaps)
        if phon_env:
            attested = lang.list_ngrams(ngram_size, phon_env=True)
            phone_contexts = [(seg, env)
                              for seg in lang.phon_environments
                              for env in lang.phon_environments[seg]]
            all_ngrams = product(phone_contexts + [f'{self.pad_ch}{END_PAD_CH}', f'{START_PAD_CH}{self.pad_ch}', self.gap_ch], repeat=ngram_size)

        else:
            attested = lang.list_ngrams(ngram_size, phon_env=False)
            all_ngrams = product(list(lang.phonemes.keys()) + [f'{self.pad_ch}{END_PAD_CH}', f'{START_PAD_CH}{self.pad_ch}', self.gap_ch], repeat=ngram_size)

        gappy = set(ngram for ngram in all_ngrams if self.gap_ch in ngram)
        all_ngrams = gappy.union(attested.keys())
        all_ngrams = set(Ngram(ngram).ngram for ngram in all_ngrams)  # standardize forms
        return all_ngrams

    def fit_radial_ibm_model(self,
                             sample,
                             phon_env=False, # TODO add
                             ibm_model=2,
                             max_ngram_size=2,
                             min_corr=2,
                             seed=None,
                             ):
        """Fits IBM translation models on ngram sequences of varying sizes and aggregates the translation tables."""

        # Create "corpora" consisting of words segmented into unigrams or bigrams
        corpus = []
        ngram_sizes = list(range(1, max_ngram_size + 1))
        for word1, word2 in sample:
            segs1, segs2 = word1.segments, word2.segments
            # Optionally add phon env
            if phon_env:
                raise NotImplementedError
                env1, env2 = word1.phon_env, word2.phon_env
                segs1 = zip(segs1, env1)
                segs1 = zip(segs2, env2)
            for ngram_size_i in ngram_sizes:
                ngrams1 = word1.get_ngrams(size=ngram_size_i, pad_ch=self.pad_ch)
                if ngram_size_i > 1:
                    ngrams1 = [SEG_JOIN_CH.join(ngram) for ngram in ngrams1]
                for ngram_size_j in ngram_sizes:
                    ngrams2 = word2.get_ngrams(size=ngram_size_j, pad_ch=self.pad_ch)
                    if ngram_size_j > 1:
                        ngrams2 = [SEG_JOIN_CH.join(ngram) for ngram in ngrams2]
                    corpus.append((ngrams1, ngrams2))
        corpus, _, _ = fit_ibm_align_model(
            corpus,
            gap_ch=self.gap_ch,
            ibm_model=ibm_model,
            seed=seed
        )

        # Create corr dicts in each direction from aligned segments
        # TODO add new function for this for cleanliness
        corr_dict_l1l2 = defaultdict(lambda: defaultdict(lambda:0))
        corr_dict_l2l1 = defaultdict(lambda: defaultdict(lambda:0))
        for aligned_pair in corpus:
            aligned_seq1, aligned_seq2 = postprocess_ibm_alignment(aligned_pair)
            for idx1, seq2corrs in aligned_seq1.items():
                seg_i = Ngram(aligned_pair.words[idx1]).undo()
                complex_idx2 = False
                if None not in seq2corrs:
                    seq2corrs = segment_ranges(seq2corrs)
                for idx2 in seq2corrs:
                    if idx2 is not None:
                        if isinstance(idx2, tuple):
                            complex_idx2 = True
                            start, end = idx2
                            seg_j = []
                            for x in range(start, end + 1):
                                if x == start or SEG_JOIN_CH not in aligned_pair.mots[x]:
                                    seg_j.append(Ngram(aligned_pair.mots[x]).undo())
                                else:
                                    seg_j.append(Ngram(aligned_pair.mots[x]).undo()[-1])
                            seg_j = Ngram(seg_j).ngram
                            #seg_j = Ngram(aligned_pair.mots[start:end+1]).ngram
                        else:
                            seg_j = Ngram(aligned_pair.mots[idx2]).undo()
                    else:
                        seg_j = self.gap_ch
                    corr_dict_l1l2[seg_i][seg_j] += 1
                    if complex_idx2:
                        corr_dict_l2l1[seg_j][seg_i] += 1
                        for seg_j_j in seg_j:
                            corr_dict_l2l1[seg_j_j][seg_i] -= 1
            for idx2, seq1corrs in aligned_seq2.items():
                seg_j = Ngram(aligned_pair.mots[idx2]).undo()
                complex_idx1 = False
                if None not in seq1corrs:
                    seq1corrs = segment_ranges(seq1corrs)
                for idx1 in seq1corrs:
                    if idx1 is not None:
                        if isinstance(idx1, tuple):
                            complex_idx1 = True
                            start, end = idx1
                            seg_i = []
                            for x in range(start, end + 1):
                                if x == start or SEG_JOIN_CH not in aligned_pair.words[x]:
                                    seg_i.append(Ngram(aligned_pair.words[x]).undo())
                                else:
                                    seg_i.append(Ngram(aligned_pair.words[x]).undo()[-1])
                            seg_i = Ngram(seg_i).ngram
                            #seg_i = Ngram(aligned_pair.words[start:end+1]).ngram
                        else:
                            seg_i = Ngram(aligned_pair.words[idx1]).undo()
                    else:
                        seg_i = self.gap_ch
                    corr_dict_l2l1[seg_j][seg_i] += 1
                    if complex_idx1:
                        corr_dict_l1l2[seg_i][seg_j] += 1
                        for seg_i_i in seg_i:
                            corr_dict_l1l2[seg_i_i][seg_j] -= 1

        # Prune correspondences which occur fewer than min_corr times
        corr_dict_l1l2 = prune_corrs(corr_dict_l1l2, min_val=min_corr)
        corr_dict_l2l1 = prune_corrs(corr_dict_l2l1, min_val=min_corr)

        # Remove keys with 0 values
        # (would occur from adjusting complex correspondences in preceding loop)
        corr_l1l2_to_delete = [seg_i for seg_i, inner_dict in corr_dict_l1l2.items() if sum(inner_dict.values()) < 1]
        for seg_i in corr_l1l2_to_delete:
            del corr_dict_l1l2[seg_i]
        corr_l2l1_to_delete = [seg_j for seg_j, inner_dict in corr_dict_l2l1.items() if sum(inner_dict.values()) < 1]
        for seg_j in corr_l2l1_to_delete:
            del corr_dict_l2l1[seg_j]

        return corr_dict_l1l2, corr_dict_l2l1

    def joint_probs(self, conditional_counts, l1=None, l2=None, wordlist=None):
        """Converts a nested dictionary of conditional frequencies into a nested dictionary of joint probabilities"""
        l1, l2 = self.langs(l1=l1, l2=l2)
        joint_prob_dist = defaultdict(lambda: {})

        # Aggregate total counts of seg1 and adjust conditional counts
        # by marginalizing over all unigrams of aligned units
        agg_seg1_totals = defaultdict(lambda: 0)
        adj_cond_counts = defaultdict(lambda: defaultdict(lambda: 0))
        for seg1 in conditional_counts:
            seg1_ngram = Ngram(seg1)

            # Get the total occurrence of this segment/ngram
            seg1_totals = sum(conditional_counts[seg1].values())

            # Update count of full higher-order lang1 ngram
            if seg1_ngram.size > 1:
                agg_seg1_totals[seg1] += seg1_totals

                # Update correspondence counts of full higher-order lang1 ngram
                # with full higher-order lang2 ngram and with all lang2 component unigrams
                for seg2, cond_val in conditional_counts[seg1].items():
                    seg2_ngram = Ngram(seg2)
                    # full higher-order lang1 ngram with higher-order lang2 ngram
                    if seg2_ngram.size > 1:
                        adj_cond_counts[seg1][seg2] += cond_val
                    # full higher-order lang1 ngram with lang2 component unigrams
                    for seg2_j in seg2_ngram.ngram:
                        adj_cond_counts[seg1][seg2_j] += cond_val

            # Update aggregated counts of all component lang1 unigrams
            for seg1_i in seg1_ngram.ngram:
                agg_seg1_totals[seg1_i] += seg1_totals

                # Adjust correspondence counts for each component unigram in lang1
                # And the full ngram in lang2, as well as component unigrams of lang2 ngram
                for seg2, cond_val in conditional_counts[seg1].items():
                    seg2_ngram = Ngram(seg2)

                    # Update the count for the full ngram in seg2
                    if seg2_ngram.size > 1:
                        adj_cond_counts[seg1_i][seg2] += cond_val

                    # TODO also ngram sizes between N and 1, e.g. if a trigram, update component bigram counts
                    # # Update the counts for all lower-order ngrams until unigrams
                    # for n in range(seg2_ngram.size-1, 1, -1):
                    #     # Get all possible sub-ngrams of size `n` from `seg2`
                    #     for sub_ngram in generate_ngrams(seg2_ngram.ngram, ngram_size=n):
                    #         adj_cond_counts[seg1_i][sub_ngram] += cond_val

                    # Also update for each unigram component of seg2
                    for seg2_j in seg2_ngram.ngram:
                        adj_cond_counts[seg1_i][seg2_j] += cond_val

        # Henceforth use the adjusted correspondence count dict
        conditional_counts = adj_cond_counts

        for seg1 in conditional_counts:
            seg1_ngram = Ngram(seg1)
            seg1_totals = agg_seg1_totals[seg1]
            for seg2 in conditional_counts[seg1]:
                seg2_ngram = Ngram(seg2)
                cond_count = conditional_counts[seg1][seg2]
                cond_prob = cond_count / seg1_totals
                if wordlist:
                    p_ind1 = wordlist.ngram_probability(seg1_ngram, lang=1)
                else:
                    p_ind1 = l1.ngram_probability(seg1_ngram)
                joint_prob = cond_prob * p_ind1
                joint_prob_dist[seg1][seg2] = joint_prob
        return joint_prob_dist

    def correspondence_probs(self,
                             alignment_list,
                             ngram_size=1,
                             counts=False,
                             min_corr=2,
                             exclude_null=True,
                             pad=False,
                             ):
        """Returns a dictionary of conditional phone probabilities, based on a list
        of Alignment objects.
        counts : Bool; if True, returns raw counts instead of normalized probabilities;
        exclude_null : Bool; if True, does not consider aligned pairs including a null segment"""

        corr_counts = defaultdict(lambda: defaultdict(lambda: 0))
        for alignment in alignment_list:
            if exclude_null:
                _alignment = alignment.remove_gaps()
            else:
                _alignment = alignment.alignment
            # Pad with at least one boundary position
            pad_n = 0
            if pad:
                pad_n = max(1, ngram_size - 1)
                _alignment = alignment.pad(ngram_size,
                                           alignment=_alignment,
                                           pad_ch=self.pad_ch,
                                           pad_n=pad_n)

            for i in range(ngram_size - 1, len(_alignment)):
                ngram = _alignment[i - (ngram_size - 1):i + 1]
                seg1, seg2 = list(zip(*ngram))
                corr_counts[seg1][seg2] += 1

        if min_corr > 1:
            corr_counts = prune_corrs(corr_counts, min_val=min_corr)

        if not counts:
            for seg1 in corr_counts:
                corr_counts[seg1] = normalize_dict(corr_counts[seg1])

        return corr_counts

    def phon_env_corr_probs(self, alignment_list, counts=False, ngram_size=1):
        if ngram_size > 1:
            raise NotImplementedError

        corr_counts = defaultdict(lambda: defaultdict(lambda: 0))
        for alignment in alignment_list:
            phon_env_align = alignment.add_phon_env()
            for phon_env_seg1, seg2 in phon_env_align:
                corr_counts[phon_env_seg1][seg2] += 1
        if not counts:
            for seg1 in corr_counts:
                corr_counts[seg1] = normalize_dict(corr_counts[seg1])

        return corr_counts

    def phoneme_pmi(self, conditional_counts, l1=None, l2=None, wordlist=None) -> PhonemeMap:
        """
        conditional_probs : nested dictionary of conditional correspondence probabilities in potential cognates
        """
        l1, l2 = self.langs(l1=l1, l2=l2)
        if wordlist:
            wordlist = Wordlist(wordlist, pad_n=1)

        # Convert conditional probabilities to joint probabilities
        joint_prob_dist = self.joint_probs(conditional_counts, l1=l1, l2=l2, wordlist=wordlist)
        reverse_cond_counts = reverse_corr_dict(conditional_counts)

        # Get set of all possible phoneme correspondences
        segment_pairs = set(
            [
                (seg1, seg2)
                for seg1 in l1.phonemes
                for seg2 in l2.phonemes
            ]
        )
        # Extend with any more complex ngram correspondences discovered
        segment_pairs.update(
            [
                (corr1, corr2)
                for corr1 in joint_prob_dist
                for corr2 in joint_prob_dist[corr1]
                if corr1 not in l1.phonemes or corr2 not in l2.phonemes
            ]
        )
        # Extend with gaps in seq1, not included in joint_prob_dist (but in the seq2 nested dicts and therefore in reverse_cond_counts already)
        segment_pairs.update([(self.gap_ch, seg2) for seg2 in l2.phonemes])
        segment_pairs.update([(self.gap_ch, corr2)
                              for corr1 in joint_prob_dist
                              for corr2 in joint_prob_dist[corr1]
                              if corr2 not in l2.phonemes])
        # Extend with gap and pad tokens
        segment_pairs.update([(self.gap_ch, start_token(self.pad_ch)), (self.gap_ch, end_token(self.pad_ch))])

        # Estimate probability of a gap in each language from conditional counts
        gap_counts1, gap_counts2 = 0, 0
        seg_counts1, seg_counts2 = 0, 0
        for corr1, corr2_dict in conditional_counts.items():
            for corr2, val in corr2_dict.items():
                if corr2 == self.gap_ch:
                    gap_counts2 += 1
                else:
                    seg_counts2 += 1
        for corr2, corr1_dict in reverse_cond_counts.items():
            if corr2 == self.gap_ch:
                gap_counts1 += sum(corr1_dict.values())
            else:
                seg_counts1 += sum(corr1_dict.values())
        gap_prob1 = gap_counts1 / (seg_counts1 + gap_counts1)
        gap_prob2 = gap_counts2 / (seg_counts2 + gap_counts2)

        # Calculate PMI for all phoneme pairs
        pmi_dict: PhonemeMap = PhonemeMap(0)
        for seg1, seg2 in segment_pairs:
            seg1_ngram = Ngram(seg1)
            seg2_ngram = Ngram(seg2)

            # Skip alignments of start boundary with end boundary tokens
            # (seg1, seg2) == (start_boundary, end_boundary)
            if seg1_ngram.is_boundary(self.pad_ch) and seg2_ngram.is_boundary(self.pad_ch):
                if seg1_ngram.size == seg2_ngram.size == 1:
                    if seg1_ngram.ngram != seg2_ngram.ngram:
                        continue

            # Calculation below gives a more precise probability specific to a certain subset of words,
            # which directly reflects shared coverage between l1 and l2.
            # Else, using lang.ngram_probability will consider all words in the vocabulary
            if wordlist:
                if not seg1_ngram.is_gappy(self.gap_ch):
                    p_ind1 = wordlist.ngram_probability(seg1_ngram, lang=1)
                elif seg1_ngram.size == 1:
                    p_ind1 = gap_prob1
                elif seg1_ngram.size > 1:
                    gapless_seg1_ngram = seg1_ngram.remove_gaps(self.gap_ch)
                    p_ind1 = wordlist.ngram_probability(gapless_seg1_ngram, lang=1)
                if not seg2_ngram.is_gappy(self.gap_ch):
                    p_ind2 = wordlist.ngram_probability(seg2_ngram, lang=2)
                elif seg2_ngram.size == 1:
                    p_ind2 = gap_prob2
                elif seg1_ngram.size > 1:
                    gapless_seg2_ngram = seg2_ngram.remove_gaps(self.gap_ch)
                    p_ind2 = wordlist.ngram_probability(gapless_seg2_ngram, lang=2)

                # Because we iterate over all possible phone pairs, when considering only the counts of phones/ngrams
                # within a specific wordlist, it could occur that the count is zero for a segment in that wordlist.
                # In that case, skip PMI calculation for this pair as there is insufficient data.
                if p_ind1 == 0 or p_ind2 == 0:
                    continue

            else: # TODO consolidate this block with the above as much as possible
                if not seg1_ngram.is_gappy(self.gap_ch):
                    p_ind1 = l1.ngram_probability(seg1_ngram)
                elif seg1_ngram.size == 1:
                    p_ind1 = gap_prob1
                elif seg1_ngram.size > 1:
                    gapless_seg1_ngram = seg1_ngram.remove_gaps(self.gap_ch)
                    p_ind1 = l1.ngram_probability(gapless_seg1_ngram)
                if not seg2_ngram.is_gappy(self.gap_ch):
                    p_ind2 = l2.ngram_probability(seg2_ngram)
                elif seg2_ngram.size == 1:
                    p_ind2 = gap_prob2
                elif seg1_ngram.size > 1:
                    gapless_seg2_ngram = seg2_ngram.remove_gaps(self.gap_ch)
                    p_ind2 = l2.ngram_probability(gapless_seg2_ngram)

            p_ind = p_ind1 * p_ind2
            joint_prob = joint_prob_dist.get(seg1, {}).get(seg2, p_ind)
            if p_ind1 == 0:
                raise ValueError(f"Couldn't calculate independent probability of segment {seg1} in {self.lang1_name}")
            if p_ind2 == 0:
                raise ValueError(f"Couldn't calculate independent probability of segment {seg2} in {self.lang2_name}")
            # As long as the independent probabilities > 0, skip calculating PMI for segment pairs with 0 joint probability
            if joint_prob > 0:
                pmi_val = pointwise_mutual_info(joint_prob, p_ind1, p_ind2)

                # Add only non-zero PMI to dictionary
                if pmi_val != 0:
                    pmi_dict.set_value(seg1_ngram.undo(), seg2_ngram.undo(), pmi_val)
        return pmi_dict

    def compute_phone_corrs(self,
                            p_threshold=0.1,
                            max_iterations=3,
                            n_samples=3,
                            sample_size=0.8,
                            min_corr=2,
                            max_ngram_size=2,
                            ngram_size=1, # TODO remove: this is a dummy variable added temporarily to enable surprisal calculation together
                            phon_env=False,
                            cumulative=False,
                            ):
        """Computes phone correspondences between two languages in the form of PMI and surprisal.

        Args:
            p_threshold (float, optional): Threshold for determining whether aligned word pairs qualify for next iteration of correspondence calculation. \
                Defaults to 0.1, which corresponds with a 90% chance that aligned word pairs with a given score do NOT belong to the non-cognate distribution.
            max_iterations (int, optional): Maximum number of iterations.
            n_samples (int, optional): Number of samples to draw.
            sample_size (float, optional): Sample size proportional to shared vocablary size.
            min_corr (int, optional): Minimum instances of a phone correspondence to be considered valid.
            max_ngram_size (int, optional): Maximum ngram size for radial IBM alignment.
            ngram_size (int, optional): Ngram size for surprisal.
            cumulative (bool, optional): Accumulate correspondence counts over iterations, continuing to consider alignments from earlier iterations.

        Returns:
            results (dict): Nested dictionary of PMI correspondences.
        """
        if self.logger:
            self.logger.info(f'Computing phone correspondences: {self.lang1_name}-{self.lang2_name}...')

        # Take a sample of same-meaning words, by default 80% of available same-meaning pairs
        sample_results: dict[int, PhonemeMap] = {}
        sample_size = round(len(self.same_meaning) * sample_size)
        # Take N samples of different-meaning words, perform PMI calibration, then average all of the estimates from the various samples
        iter_logs = defaultdict(lambda: [])
        sample_iterations = {}
        start_seed = self.seed
        if n_samples > 1:
            sample_dict = self.sample_wordlists(
                n_samples=n_samples,
                sample_size=sample_size,
                start_seed=start_seed,
            )
        else:
            sample_dict = {
                (start_seed, len(self.same_meaning)): (
                    self.same_meaning, random.sample(self.diff_meaning, len(self.same_meaning))
                )
            }
        final_qualifying = set()
        for key, sample in sample_dict.items():
            seed_i, _ = key
            sample_n = seed_i - start_seed
            synonym_sample, diff_sample = sample
            synonym_sample, diff_sample = map(sort_wordlist, [synonym_sample, diff_sample])

            # At each following iteration N, re-align using the pmi_stepN as an
            # additional penalty, and then recalculate PMI
            iteration = 0
            PMI_iterations: dict[int, PhonemeMap] = {}
            qualifying_words = default_dict({iteration: synonym_sample}, lmbda=[])
            disqualified_words = default_dict({iteration: diff_sample}, lmbda=[])
            if cumulative:
                all_cognate_alignments = []

            def score_pmi(alignment: Alignment, pmi_dict: PhonemeMap):  # TODO use more sophisticated pmi_dist from wordDist.py or word adaptation surprisal or alignment cost measure within Alignment object
                alignment_tuples = alignment.alignment
                PMI_score = mean([pmi_dict.get_value_or_default(pair[0], pair[1], 0) for pair in alignment_tuples])
                return PMI_score

            while iteration < max_iterations and qualifying_words[iteration] != qualifying_words[iteration - 1]:
                iteration += 1
                qual_prev_sample = qualifying_words[iteration - 1]
                reversed_qual_prev_sample = [(pair[-1], pair[0]) for pair in qual_prev_sample]

                # Fit IBM translation/alignment model on ngrams of varying sizes
                initial_corr_counts1, _ = self.fit_radial_ibm_model(
                    qual_prev_sample,
                    min_corr=min_corr,
                    max_ngram_size=max_ngram_size,
                    seed=seed_i,
                )
                initial_corr_counts2, _ = self.fit_radial_ibm_model(
                    reversed_qual_prev_sample,
                    min_corr=min_corr,
                    max_ngram_size=max_ngram_size,
                    seed=seed_i,
                )

                # Calculate initial PMI for all ngram pairs
                pmi_dict_l1l2, pmi_dict_l2l1 = [
                    self.phoneme_pmi(
                        conditional_counts=initial_corr_counts1,
                        l1=self.lang1,
                        l2=self.lang2,
                        wordlist=qual_prev_sample,
                    ),
                    self.phoneme_pmi(
                        conditional_counts=initial_corr_counts2,
                        l1=self.lang2,
                        l2=self.lang1,
                        wordlist=reversed_qual_prev_sample,
                    )
                ]

                # Average together the PMI values from each direction
                pmi_step_i = average_corrs(pmi_dict_l1l2, pmi_dict_l2l1)

                # Align the qualifying words of the previous step using initial PMI
                cognate_alignments = self.align_wordlist(
                    qual_prev_sample,
                    align_costs=pmi_step_i
                )

                # Add cognate alignments into running pool of alignments
                if cumulative:
                    all_cognate_alignments.extend(cognate_alignments)
                    cognate_alignments = all_cognate_alignments

                # Recalculate correspondence probabilities and PMI values
                # from these alignments alone, i.e. not using radial EM
                # Reason for recalculating is that using alignments we can be stricter:
                # impose minimum corr requirements and only consider actually aligned segments
                cognate_probs = self.correspondence_probs(
                    cognate_alignments,
                    exclude_null=False,
                    counts=True,
                    min_corr=min_corr,
                )
                PMI_iterations[iteration] = self.phoneme_pmi(
                    cognate_probs,
                    wordlist=qual_prev_sample
                )

                # Align all same-meaning word pairs with recalculated PMI
                aligned_synonym_sample = self.align_wordlist(
                    synonym_sample,
                    align_costs=PMI_iterations[iteration],
                )

                # Align sample of different-meaning word pairs + non-cognates detected from previous iteration
                # disqualified_words[iteration-1] already contains both types
                noncognate_alignments = self.align_wordlist(
                    disqualified_words[iteration - 1],
                    align_costs=PMI_iterations[iteration],
                )

                # Score PMI for different meaning words and words disqualified in previous iteration
                noncognate_PMI = []
                for alignment in noncognate_alignments:
                    noncognate_PMI.append(score_pmi(alignment, pmi_dict=PMI_iterations[iteration]))
                nc_mean = mean(noncognate_PMI)
                nc_stdev = stdev(noncognate_PMI)

                # Score same-meaning alignments for overall PMI and calculate p-value
                # against different-meaning alignments
                qualifying, disqualified = [], []
                qualifying_alignments = []
                qualified_PMI = []
                for q, pair in enumerate(synonym_sample):
                    alignment = aligned_synonym_sample[q]
                    PMI_score = score_pmi(alignment, pmi_dict=PMI_iterations[iteration])

                    # Proportion of non-cognate word pairs which would have a PMI score at least as low as this word pair
                    pnorm = 1 - norm.cdf(PMI_score, loc=nc_mean, scale=nc_stdev)
                    if pnorm < p_threshold:
                        qualifying.append(pair)
                        qualifying_alignments.append(alignment)
                        qualified_PMI.append(PMI_score)
                    else:
                        disqualified.append(pair)
                        # disqualified_PMI.append(PMI_score)
                qualifying, qualifying_alignments = prune_extraneous_synonyms(
                    wordlist=qualifying,
                    alignments=qualifying_alignments,
                    scores=qualified_PMI,
                    prefer_small=False,
                )
                qualifying_words[iteration] = sort_wordlist(qualifying)
                if len(qualifying_words[iteration]) == 0:
                    self.logger.warning(f'All word pairs were disqualified in PMI iteration {iteration}')
                disqualified_words[iteration] = disqualified + diff_sample

                # Log results of this iteration
                iter_log = self.log_iteration(iteration, qualifying_words, disqualified_words)
                iter_logs[sample_n].append(iter_log)

            # Log final set of qualifying/disqualified word pairs
            iter_logs[sample_n].append((qualifying_words[iteration], sort_wordlist(disqualified)))

            # Return and save the final iteration's PMI results
            results = PMI_iterations[max(PMI_iterations.keys())]
            sample_results[sample_n] = results
            sample_iterations[sample_n] = len(PMI_iterations) - 1
            final_qualifying.update(qualifying)

            self.reset_seed()

        # Average together the PMI estimations from each sample
        if n_samples > 1:
            results = average_nested_dicts(list(sample_results.values()))
        else:
            results = sample_results[0]

        # Realign final qualifying using averaged PMI values from all samples
        final_qualifying = list(final_qualifying)
        final_alignments = self.align_wordlist(
            final_qualifying,
            align_costs=results,
        )
        final_qualifying, final_alignments = prune_extraneous_synonyms(
            wordlist=final_qualifying,
            alignments=final_alignments,
            prefer_small=False
        )
        # Log final alignments
        self.log_alignments(final_alignments, self.align_log['PMI'])

        # Compute phone surprisal
        self.compute_phone_surprisal(
            final_alignments,
            phon_env=phon_env,
            min_corr=min_corr,
            ngram_size=ngram_size,
        )
        # Compute surprisal in opposite direction with reversed alignments
        twin = self.get_twin()
        reversed_final_alignments = [alignment.reverse() for alignment in final_alignments]
        twin.compute_phone_surprisal(
            reversed_final_alignments,
            phon_env=phon_env,
            min_corr=min_corr,
            ngram_size=ngram_size,
        )

        # Write the iteration log
        log_file = os.path.join(self.phon_corr_dir, 'iterations.log')
        self.write_iter_log(iter_logs, log_file)

        # Write alignment log
        align_log_file = os.path.join(self.phon_corr_dir, 'alignments.log')
        self.write_alignments_log(self.align_log['PMI'], align_log_file)

        # Save PMI results
        self.lang1.phoneme_pmi[self.lang2_name] = results
        self.lang2.phoneme_pmi[self.lang1_name] = reverse_corr_dict_map(results)
        # self.lang1.phoneme_pmi[self.lang2]['thresholds'] = noncognate_PMI

        self.pmi_dict = results
        self.log_phoneme_pmi()

        return results

    def phoneme_surprisal(self,
                          correspondence_counts,
                          phon_env_corr_counts=None,
                          ngram_size=1,
                          weights=None,
                          # attested_only=True,
                          # alpha=0.2 # TODO conduct more formal experiment to select default alpha, or find way to adjust automatically; so far alpha=0.2 is best (at least on Romance)
                          ):
        # Set phon_env bool
        phon_env = False
        if phon_env_corr_counts is not None:
            phon_env = True

        # Interpolation smoothing
        if weights is None:
            # Each ngram estimate will be weighted proportional to its size
            # Weight the estimate from a 2gram twice as much as 1gram, etc.
            weights = [i + 1 for i in range(ngram_size)]
        interpolation = defaultdict(lambda: defaultdict(lambda: defaultdict(lambda: 0)))
        for i in range(ngram_size, 0, -1):
            for ngram1 in correspondence_counts:
                for ngram2 in correspondence_counts[ngram1]:
                    # Exclude correspondences with a fully null ngram, e.g. ('k', 'a') with ('-', '-')
                    # Only needs to be done with ngram_size > 1
                    if (self.gap_ch,) * (max(ngram_size, 2)) not in [ngram1, ngram2]:
                        # forward
                        # interpolation[i][ngram1[-i:]][ngram2[-1]] += correspondence_counts[ngram1][ngram2]

                        # backward
                        interpolation[i][Ngram(ngram1).ngram][Ngram(ngram2).ngram] += correspondence_counts[ngram1][ngram2]

        # Add in phonological environment correspondences, e.g. ('l', '#S<') (word-initial 'l') with 'ʎ'
        if phon_env:
            for ngram1 in phon_env_corr_counts:
                if ngram1 == self.gap_ch or self.pad_ch in ngram1:
                    continue  # TODO verify that these should be skipped
                phon_env_ngram = PhonEnvNgram(ngram1)
                contexts = phon_env_ngrams(phon_env_ngram.phon_env, exclude={'|S|'})
                for context in contexts:
                    if len(phon_env_ngram.ngram) > 1:
                        ngram1_context = (phon_env_ngram.ngram,) + (context,)
                    else:
                        ngram1_context = phon_env_ngram.ngram + (context,)
                    for ngram2 in phon_env_corr_counts[ngram1]:
                        # backward
                        interpolation['phon_env'][ngram1_context][Ngram(ngram2).ngram] += phon_env_corr_counts[ngram1][ngram2]

        # Get lists of possible ngrams in lang1 and lang2
        # lang2 ngram size fixed at 1, only trying to predict single phone; also not trying to predict its phon_env
        all_ngrams_lang2 = self.get_possible_ngrams(self.lang2, ngram_size=1, phon_env=False)
        all_ngrams_lang2.update(reverse_corr_dict(interpolation[i]).keys())  # add any complex ngram corrs
        all_ngrams_lang1 = self.get_possible_ngrams(
            lang=self.lang1,
            # phon_env ngrams fixed at size 1
            ngram_size=ngram_size if not phon_env else 1,
            phon_env=phon_env
        )
        # Add complex ngram corrs to all_ngrams_lang1
        if phon_env:
            # for complex_ngram in self.complex_ngrams:
            #     if complex_ngram.size > 1:
            #         if self.pad_ch in complex_ngram.ngram[0]:  # complex ngram alignment with start boundary
            #             ngram_envs = set(ngram[-1] for ngram in all_ngrams_lang1 if ngram[:-1] == complex_ngram.ngram[1:] and re.search(r'#\|S', ngram[-1]))
            #         elif self.pad_ch in complex_ngram.ngram[-1]:  # complex ngram alignment with end boundary
            #             ngram_envs = set(ngram[-1] for ngram in all_ngrams_lang1 if ngram[:-1] == complex_ngram.ngram[:-1] and re.search(r'S\|#', ngram[-1]))
            #         else:  # other complex ngram alignments
            #             # get post environments of first segment and preceding environments of last segment in complex ngram
            #             first_seg, last_seg = map(_toSegment, [complex_ngram.ngram[0], complex_ngram.ngram[-1]])
            #             if complex_ngram.size == 2:
            #                 next_seg, penult_seg = last_seg, first_seg
            #             else:
            #                 next_seg, penult_seg = map(_toSegment, [complex_ngram.ngram[1], complex_ngram.ngram[-2]])
            #             rel_post_son = relative_post_sonority(first_seg, next_seg)
            #             rel_prev_son = relative_prev_sonority(last_seg, penult_seg)
            #             first_envs = set(ngram[-1].split('|')[0] for ngram in all_ngrams_lang1 if ngram[:-1] == complex_ngram.ngram[:-1] and re.search(rf'S\|{rel_post_son}', ngram[-1]))
            #             last_envs = set(ngram[-1].split('|')[-1] for ngram in all_ngrams_lang1 if ngram[:-1] == complex_ngram.ngram[1:] and re.search(rf'{rel_prev_son}\|S', ngram[-1]))
            #             ngram_envs = set(f'{first_env}|S|{last_env}' for first_env, last_env in product(first_envs, last_envs))

            #         complex_envs = set()
            #         for ngram_env in ngram_envs:
            #             phon_env_ngram = PhonEnvNgram((complex_ngram.ngram, ngram_env))
            #             complex_envs.add(phon_env_ngram.ngram_w_context)
            #         all_ngrams_lang1.update(complex_envs)
            pass
        else:
            all_ngrams_lang1.update(interpolation[i].keys())

        smoothed_surprisal = defaultdict(lambda: defaultdict(lambda: self.lang2.phoneme_entropy * ngram_size))
        for ngram1 in all_ngrams_lang1:
            if self.gap_ch in ngram1:
                continue

            if phon_env:
                if not (len(ngram1) == 1 and self.pad_ch in ngram1[0]): # skip adding phon env to e.g. ('#>',)
                    ngram1_phon_env = PhonEnvNgram(ngram1)
                    ngram1 = ngram1_phon_env.ngram
                    if sum(interpolation['phon_env'][ngram1_phon_env.ngram_w_context].values()) == 0:
                        # TODO verify that these should be skipped
                        continue

            if sum(interpolation[i][ngram1].values()) == 0:
                continue

            undone_ngram1 = Ngram(ngram1).undo()  # need to convert to dictionary form, whereby unigrams are strings and larger ngrams are tuples
            for ngram2 in all_ngrams_lang2:
                if interpolation[i][ngram1].get(ngram2, 0) == 0:
                    continue

                ngram_weights = weights[:]
                # forward # TODO has not been updated since before addition of phon_env
                # estimates = [interpolation[i][ngram1[-i:]][ngram2] / sum(interpolation[i][ngram1[-i:]].values())
                #              if i > 1 else lidstone_smoothing(x=interpolation[i][ngram1[-i:]][ngram2],
                #                                               N=sum(interpolation[i][ngram1[-i:]].values()),
                #                                               d = len(self.lang2.phonemes) + 1)
                #              for i in range(ngram_size,0,-1)]
                # backward
                estimates = [interpolation[i][ngram1].get(ngram2, 0) / sum(interpolation[i][ngram1].values())
                             for i in range(ngram_size, 0, -1)]
                # estimates = [lidstone_smoothing(x=interpolation[i][ngram1[:i]].get(ngram2, 0),
                #                                 N=sum(interpolation[i][ngram1[:i]].values()),
                #                                 d = len(self.lang2.phonemes) + 1,
                #                                 # modification: I believe the d (vocabulary size) value should be every combination of phones from lang1 and lang2
                #                                 #d = n_ngram_pairs + 1,
                #                                 # updated mod: it should actually be the vocabulary GIVEN the phone of lang1, otherwise skewed by frequency of phone1
                #                                 #d = len(interpolation[i][ngram1[:i]]),
                #                                 alpha=alpha)
                #             for i in range(ngram_size,0,-1)]

                # add interpolation with phon_env surprisal
                if phon_env:
                    if not (len(ngram1) == 1 and self.pad_ch in ngram1[0]): # skip computing phon env probabilities with e.g. ('#>',)
                        ngram1_w_context = ngram1_phon_env.ngram_w_context
                        phonEnv_contexts = phon_env_ngrams(ngram1_phon_env.phon_env, exclude={'|S|'})
                        for context in phonEnv_contexts:
                            estimates.append(interpolation['phon_env'][ngram1_w_context].get(ngram2, 0) / sum(interpolation['phon_env'][ngram1_w_context].values()))
                            # estimates.append(lidstone_smoothing(x=interpolation['phon_env'][(ngram1_context,)].get(ngram2, 0),
                            #                                     N=sum(interpolation['phon_env'][(ngram1_context,)].values()),
                            #                                     d = len(self.lang2.phonemes) + 1,
                            #                                     alpha=alpha)
                            #                                     )
                            # Weight each contextual estimate based on the size of the context
                            ngram_weights.append(get_phonEnv_weight(context))

                weight_sum = sum(ngram_weights)
                ngram_weights = [i / weight_sum for i in ngram_weights]
                assert (len(ngram_weights) == len(estimates))
                smoothed = sum([estimate * weight for estimate, weight in zip(estimates, ngram_weights)])
                undone_ngram2 = Ngram(ngram2).undo()  # need to convert to dictionary form, whereby unigrams are strings and larger ngrams are tuples
                if phon_env:
                    if not (len(ngram1) == 1 and self.pad_ch in ngram1[0]):  # skip computing phon env probabilities with e.g. ('#>',)
                        smoothed_surprisal[ngram1_w_context][undone_ngram2] = surprisal(smoothed)
                else:
                    smoothed_surprisal[undone_ngram1][undone_ngram2] = surprisal(smoothed)

            # oov_estimates = [lidstone_smoothing(x=0, N=sum(interpolation[i][ngram1[:i]].values()),
            #                                  d = len(self.lang2.phonemes) + 1,
            #                                  alpha=alpha)
            #               for i in range(ngram_size,0,-1)]
            # if phon_env:
            #     for context in phonEnv_contexts:
            #         ngram1_context = ngram1_phon_env[0][:-1] + (context,)
            #         oov_estimates.append(lidstone_smoothing(x=0,
            #                                                 N=sum(interpolation['phon_env'][(ngram1_context,)].values()),
            #                                                 d = len(self.lang2.phonemes) + 1,
            #                                                 alpha=alpha)
            #         )
            # assert (len(ngram_weights) == len(oov_estimates))
            # smoothed_oov = max(surprisal(sum([estimate*weight for estimate, weight in zip(oov_estimates, ngram_weights)])), self.lang2.phoneme_entropy)
            smoothed_oov = self.lang2.phoneme_entropy

            if phon_env:
                if not (len(ngram1) == 1 and self.pad_ch in ngram1[0]):  # skip computing phon env probabilities with e.g. ('#>',)
                    smoothed_surprisal[ngram1_w_context] = default_dict(smoothed_surprisal[ngram1_w_context], lmbda=smoothed_oov)
            else:
                smoothed_surprisal[undone_ngram1] = default_dict(smoothed_surprisal[undone_ngram1], lmbda=smoothed_oov)

            # Prune saved surprisal values which exceed the phoneme entropy of lang2
            if phon_env:
                key = ngram1_w_context
            else:
                key = undone_ngram1
            to_prune = [ngram2 for ngram2 in smoothed_surprisal[key] if smoothed_surprisal[key][ngram2] > self.lang2.phoneme_entropy]
            for ngram_to_prune in to_prune:
                del smoothed_surprisal[key][ngram_to_prune]

        return smoothed_surprisal

    def compute_phone_surprisal(self,
                                alignments,
                                phon_env=False,
                                min_corr=2,
                                ngram_size=1, # TODO remove if not going to be developed further
                                ):
        """Computes phone surprisal from word pair alignments.

        Args:
            alignments (list): List of Alignment objects representing aligned word pairs.
            phon_env (bool, optional): Use phonological environment.
            min_corr (int, optional): Minimum instances of a phone correspondence to be considered valid.
            ngram_size (int, optional): Ngram size.

        Returns:
            (surprisal_results, phon_env_surprisal_results) (tuple): Tuple with nested dictionaries of surprisal results and optionally phonological environment surprisal results. \
                If phon_env is False, the latter will be None.
        """
        # Get correspondence probabilities from alignments
        corr_probs = self.correspondence_probs(
            alignments,
            counts=True,
            min_corr=min_corr,
            exclude_null=False,
            #ngram_size=ngram_size,
        )

        # Optionally calculate phonological environment correspondence probabilities
        phon_env_corr_counts = None
        if phon_env:
            phon_env_corr_counts = self.phon_env_corr_probs(
                alignments,
                counts=True,
                #ngram_size=ngram_size
            )

        # Calculate surprisal based on correspondence probabilities
        # NB: Will be phon_env surprisal if phon_env=True and therefore phon_env_corr_counts != None
        surprisal_results = self.phoneme_surprisal(
            corr_probs,
            phon_env_corr_counts=phon_env_corr_counts
            #ngram_size=ngram_size
        )
        # Get vanilla surprisal (no phon env) from phon_env surprisal by marginalizing over phon_env
        if phon_env:
            phon_env_surprisal_results = surprisal_results.copy()
            surprisal_results = self.marginalize_over_phon_env_surprisal(
                surprisal_results,
                #ngram_size=ngram_size
            )

        # Save surprisal results
        self.lang1.phoneme_surprisal[self.lang2_name][ngram_size] = surprisal_results
        self.surprisal_dict[ngram_size] = surprisal_results
        if phon_env:
            self.lang1.phon_env_surprisal[self.lang2_name] = phon_env_surprisal_results
            self.phon_env_surprisal_dict = phon_env_surprisal_results

        # Write phone correlation report based on surprisal results
        phon_corr_report = os.path.join(self.phon_corr_dir, 'phon_corr.tsv')
        self.write_phon_corr_report(surprisal_results, phon_corr_report, type='surprisal')

        # Write surprisal logs
        self.log_phoneme_surprisal(phon_env=False, ngram_size=ngram_size)
        if phon_env:
            self.log_phoneme_surprisal(phon_env=True)

        if phon_env:
            return surprisal_results, phon_env_surprisal_results

        return surprisal_results, None

    def marginalize_over_phon_env_surprisal(self, phon_env_surprisal_dict, ngram_size=1):
        """Converts a phon env surprisal dictionary into a vanilla surprisal dictionary by marginalizing over phon envs"""
        surprisal_dict = defaultdict(lambda: defaultdict(lambda: 0))
        oov_vals = defaultdict(lambda: [])
        for phon_env_ngram in phon_env_surprisal_dict:
            if isinstance(phon_env_ngram, str):
                assert phon_env_ngram == self.gap_ch or self.pad_ch in phon_env_ngram
                ngram1 = phon_env_ngram
            elif isinstance(phon_env_ngram, tuple):
                assert len(phon_env_ngram) == 2
                ngram1, phon_env = phon_env_ngram
            else:
                raise TypeError
            count = self.lang1.phon_env_ngrams[ngram_size][phon_env_ngram]
            oov_val = get_oov_val(phon_env_surprisal_dict[phon_env_ngram])
            oov_vals[ngram1].append(oov_val)
            for ngram2, surprisal_val in phon_env_surprisal_dict[phon_env_ngram].items():
                if surprisal_val >= oov_val:
                    continue
                prob = surprisal_to_prob(surprisal_val)
                count_ngram2 = prob * count
                if count_ngram2 > 0:
                    surprisal_dict[ngram1][ngram2] += count_ngram2
        for ngram1 in surprisal_dict:
            inner_surprisal_dict = normalize_dict(surprisal_dict[ngram1])
            surprisal_dict[ngram1] = default_dict(inner_surprisal_dict, lmbda=mean(oov_vals[ngram1]))
            for ngram2, prob in surprisal_dict[ngram1].items():
                surprisal_dict[ngram1][ngram2] = surprisal(prob)
        outer_oov_val = get_oov_val(phon_env_surprisal_dict)
        surprisal_dict, oov_value = prune_oov_surprisal(default_dict(surprisal_dict, lmbda=outer_oov_val))
        return surprisal_dict

    def noncognate_thresholds(self, eval_func, sample_size=None, save=True, seed=None):
        """Calculate non-synonymous word pair scores against which to calibrate synonymous word scores"""

        # Take a sample of different-meaning words, by default as large as the same-meaning set
        if sample_size is None:
            sample_size = len(self.same_meaning)

        # Set random seed: may or may not be the default seed attribute of the PhonCorrelator class
        if not seed:
            seed = self.seed
        random.seed(seed)

        diff_sample = random.sample(self.diff_meaning, min(sample_size, len(self.diff_meaning)))
        noncognate_scores = []
        func_key = (eval_func, eval_func.hashable_kwargs)
        for pair in diff_sample:
            if pair in self.scored_words[func_key]:
                noncognate_scores.append(self.scored_words[func_key][pair])
            else:
                score = eval_func.eval(pair[0], pair[1])
                noncognate_scores.append(score)
                self.scored_words[func_key][pair] = score
        self.reset_seed()

        if save:
            key = (self.lang2_name, eval_func, sample_size, seed)
            self.lang1.noncognate_thresholds[key] = noncognate_scores

        return noncognate_scores

    def log_phoneme_pmi(self, outfile=None, threshold=0.0001, sep='\t'):
        # Save calculated PMI values to file
        if outfile is None:
            outfile = os.path.join(self.phon_corr_dir, 'phonPMI.tsv')

        # Save all segment pairs with non-zero PMI values to file
        # Skip extremely small decimals that are close to zero
        lines = []
        for seg1 in self.pmi_dict.get_primary_keys():
            for seg2 in self.pmi_dict.get_secondary_keys(seg1):
                pmi_val = round(self.pmi_dict.get_value(seg1, seg2), 3)
                if abs(pmi_val) > threshold:
                    line = [ngram2log_format(seg1), ngram2log_format(seg2), str(pmi_val)]
                    lines.append(line)
        # Sort PMI in descending order
        lines = sorted(lines, key=lambda x: float(x[-1]), reverse=True)
        lines = '\n'.join([sep.join(line) for line in lines])

        with open(outfile, 'w') as f:
            header = sep.join(['Phone1', 'Phone2', 'PMI'])
            f.write(f'{header}\n{lines}')

    def log_phoneme_surprisal(self, outfile=None, sep='\t', phon_env=True, ngram_size=1):
        if outfile is None:
            if phon_env:
                outfile = os.path.join(self.phon_corr_dir, 'phonEnvSurprisal.tsv')
            else:
                outfile = os.path.join(self.phon_corr_dir, 'phonSurprisal.tsv')
        outdir = os.path.abspath(os.path.dirname(outfile))
        os.makedirs(outdir, exist_ok=True)

        if phon_env:
            surprisal_dict = self.phon_env_surprisal_dict
        else:
            surprisal_dict = self.surprisal_dict[ngram_size]

        lines = []
        surprisal_dict, oov_value = prune_oov_surprisal(surprisal_dict)
        oov_value = round(oov_value, 3)
        for seg1 in surprisal_dict:
            for seg2 in surprisal_dict[seg1]:
                if ngram_size > 1:
                    raise NotImplementedError  # TODO need to decide format for how to save/load larger ngrams from logs; previously they were separated by whitespace
                if phon_env:
                    seg1_str, phon_env = ngram2log_format(seg1, phon_env=True)
                else:
                    seg1_str = ngram2log_format(seg1, phon_env=False)
                lines.append([
                    seg1_str,
                    ngram2log_format(seg2, phon_env=False),  # phon_env only on seg1
                    str(abs(round(surprisal_dict[seg1][seg2], 3))),
                    str(oov_value)
                    ]
                )
                if phon_env:
                    lines[-1].insert(1, phon_env)

        # Sort by phone1 (by phon env if relevant) and then by surprisal in ascending order
        if phon_env:
            lines = sorted(lines, key=lambda x: (x[0], x[1], float(x[3]), x[2]), reverse=False)
        else:
            lines = sorted(lines, key=lambda x: (x[0], float(x[2]), x[1]), reverse=False)
        lines = '\n'.join([sep.join(line) for line in lines])
        with open(outfile, 'w') as f:
            header = ['Phone1', 'Phone2', 'Surprisal', 'OOV_Smoothed']
            if phon_env:
                header.insert(1, "PhonEnv")
            header = sep.join(header)
            f.write(f'{header}\n{lines}')

    def log_sample(self, sample, sample_n, seed=None):
        if seed is None:
            seed = self.seed
        sample = sorted(
            [
                f'[{word1.concept}] {word1.orthography} /{word1.ipa}/ - {word2.orthography} /{word2.ipa}/'
                for word1, word2 in sample
            ]
        )
        sample_log = f'SAMPLE: {sample_n}\nSEED: {seed}\n'
        sample_log += '\n'.join(sample)
        return sample_log

    def write_sample_log(self, sample_logs, log_file):
        log_dir = os.path.abspath(os.path.dirname(log_file))
        os.makedirs(log_dir, exist_ok=True)
        content = '\n\n'.join([sample_logs[sample_n] for sample_n in range(len(sample_logs))])
        with open(log_file, 'w') as f:
            f.write(content)

    def log_iteration(self, iteration, qualifying_words, disqualified_words, method=None, same_meaning_alignments=None):
        iter_log = []
        if method == 'surprisal':
            assert same_meaning_alignments is not None

            def get_word_pairs(indices, lst):
                aligns = [lst[i] for i in indices]
                pairs = [(align.word1, align.word2) for align in aligns]
                return pairs

            qualifying = get_word_pairs(qualifying_words[iteration], same_meaning_alignments)
            prev_qualifying = get_word_pairs(qualifying_words[iteration - 1], same_meaning_alignments)
            disqualified = get_word_pairs(disqualified_words[iteration], same_meaning_alignments)
            prev_disqualified = get_word_pairs(disqualified_words[iteration - 1], same_meaning_alignments)
        else:
            qualifying = qualifying_words[iteration]
            prev_qualifying = qualifying_words[iteration - 1]
            disqualified = disqualified_words[iteration]
            prev_disqualified = disqualified_words[iteration - 1]
        iter_log.append(f'Iteration {iteration}')
        iter_log.append(f'\tQualified: {len(qualifying)}')
        iter_log.append(f'\tDisqualified: {len(disqualified)}')
        added = set(qualifying) - set(prev_qualifying)
        iter_log.append(f'\tAdded: {len(added)}')
        for word1, word2 in sort_wordlist(added):
            iter_log.append(f'\t\t{word1.orthography} /{word1.ipa}/ - {word2.orthography} /{word2.ipa}/')
        removed = set(disqualified) - set(prev_disqualified)
        iter_log.append(f'\tRemoved: {len(removed)}')
        for word1, word2 in sort_wordlist(removed):
            iter_log.append(f'\t\t{word1.orthography} /{word1.ipa}/ - {word2.orthography} /{word2.ipa}/')

        iter_log = '\n'.join(iter_log)

        return iter_log

    def write_iter_log(self, iter_logs, log_file):
        log_dir = os.path.abspath(os.path.dirname(log_file))
        os.makedirs(log_dir, exist_ok=True)
        with open(log_file, 'w') as f:
            f.write(f'Same meaning pairs: {len(self.same_meaning)}\n')
            for n in iter_logs:
                iter_log = '\n\n'.join(iter_logs[n][:-1])
                f.write(f'****SAMPLE {n+1}****\n')
                f.write(iter_log)
                final_qualifying, final_disqualified = iter_logs[n][-1]
                f.write('\n\nFinal qualifying:\n')
                for word1, word2 in sort_wordlist(final_qualifying):
                    f.write(f'\t\t{word1.orthography} /{word1.ipa}/ - {word2.orthography} /{word2.ipa}/\n')
                f.write('\nFinal disqualified:\n')
                for word1, word2 in sort_wordlist(final_disqualified):
                    f.write(f'\t\t{word1.orthography} /{word1.ipa}/ - {word2.orthography} /{word2.ipa}/\n')
                f.write('\n\n-------------------\n\n')

    def log_alignments(self, alignments, align_log):
        for alignment in alignments:
            key = f'/{alignment.word1.ipa}/ - /{alignment.word2.ipa}/'
            align_str = visual_align(alignment.alignment, gap_ch=alignment.gap_ch)
            align_log[key][align_str] += 1

    def write_alignments_log(self, alignment_log, log_file):
        sorted_alignment_keys = sorted(alignment_log.keys())
        with open(log_file, 'w') as f:
            for key in sorted_alignment_keys:
                f.write(f'{key}\n')
                sorted_alignments = dict_tuplelist(alignment_log[key])
                sorted_alignments.sort(key=lambda x: (x[-1], x[0]), reverse=True)
                for alignment, count in sorted_alignments:
                    freq = f'{count}/{sum(alignment_log[key].values())}'
                    f.write(f'[{freq}] {alignment}\n')
                f.write('\n-------------------\n\n')

    def write_phon_corr_report(self, corr, outfile, type, min_prob=0.05):
        lines = []
        corr, _ = prune_oov_surprisal(corr)
        l1_phons = sorted([p for p in corr if self.gap_ch not in p], key=lambda x: Ngram(x).string)
        for p1 in l1_phons:
            p2_candidates = corr[p1]
            if len(p2_candidates) > 0:
                p2_candidates = dict_tuplelist(p2_candidates, reverse=True)
                for p2, score in p2_candidates:
                    if type == 'surprisal':
                        prob = surprisal_to_prob(score)  # turn surprisal value into probability
                        if prob >= min_prob:
                            p1 = Ngram(p1).string
                            p2 = Ngram(p2).string
                            line = [p1, p2, str(round(prob, 3))]
                            lines.append(line)
                    else:
                        raise NotImplementedError  # not implemented for PMI
        # Sort by corr value, then by phone string if values are equal
        lines.sort(key=lambda x: (float(x[-1]), x[0], x[1]), reverse=True)
        lines = ['\t'.join(line) for line in lines]
        header = '\t'.join([self.lang1_name, self.lang2_name, 'probability'])
        lines = '\n'.join(lines)
        content = '\n'.join([header, lines])
        with open(outfile, 'w') as f:
            f.write(f'{content}')


@lru_cache(maxsize=None)
def get_phonEnv_weight(phonEnv):
    # Weight contextual estimate based on the size of the context
    # #|S|< would have weight 3 because it considers the segment plus context on both sides
    # #|S would have weight 2 because it considers only the segment plus context on one side
    # #|S|<_l would have weight 4 because it the context on both sides, with two attributes of RHS context
    # #|S|<_ALVEOLAR_l would have weight 5 because it the context on both sides, with three attributes of RHS context
    prefix, base, suffix = phonEnv.split('|')
    weight = 1
    prefix = [p for p in prefix.split('_') if p != '']
    suffix = [s for s in suffix.split('_') if s != '']
    weight += len(prefix)
    weight += len(suffix)
    return weight<|MERGE_RESOLUTION|>--- conflicted
+++ resolved
@@ -578,13 +578,8 @@
 
         # Optionally add phone similarity measure between phone pairs to align costs/scores
         if add_phon_dist:
-<<<<<<< HEAD
-            gop = -1.2 # approximately corresponds to log(0.3), i.e. insert gap if less than 30% phonetic similarity
+            phon_gop = -1.2 # approximately corresponds to log(0.3), i.e. insert gap if less than 30% phonetic similarity
             for ngram1 in align_costs.get_primary_keys():
-=======
-            phon_gop = -1.2 # approximately corresponds to log(0.3), i.e. insert gap if less than 30% phonetic similarity
-            for ngram1 in align_costs:
->>>>>>> a3c73b1e
                 ngram1 = Ngram(ngram1)
                 # Remove gaps and boundaries
                 gapless_ngram1 = ngram1.remove_boundaries(self.pad_ch).remove_gaps(self.gap_ch)
@@ -613,15 +608,9 @@
                             gapless_ngram1.ngram,
                             gapless_ngram2.ngram,
                             align_cost=phon_costs,
-<<<<<<< HEAD
                             gap_cost=PhonemeMap(),
-                            default_gop=gop,
-                            maximize_score=False,
-=======
-                            gap_cost={},
                             default_gop=phon_gop,
                             maximize_score=True,
->>>>>>> a3c73b1e
                             gap_ch=self.gap_ch,
                             allow_complex=False
                         )
