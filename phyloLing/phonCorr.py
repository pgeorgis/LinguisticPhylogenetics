import os
import random
import re
from collections import defaultdict
from functools import lru_cache
from itertools import product
from statistics import mean, stdev
from typing import Self

import numpy as np
from constants import (END_PAD_CH, GAP_CH_DEFAULT, NON_IPA_CH_DEFAULT,
                       PAD_CH_DEFAULT, SEG_JOIN_CH, START_PAD_CH)
from nltk.translate import AlignedSent, IBMModel1, IBMModel2
from phonAlign import Alignment, visual_align
from phonUtils.phonEnv import (phon_env_ngrams, relative_post_sonority,
                               relative_prev_sonority)
from phonUtils.segment import _toSegment
from scipy.stats import norm
from utils.information import (pointwise_mutual_info, surprisal,
                               surprisal_to_prob)
from utils.sequence import (Ngram, PhonEnvNgram, count_subsequences, end_token,
                            pad_sequence, start_token)
from utils.utils import (default_dict,
                         dict_tuplelist,
                         normalize_dict,
                         balanced_resample,
                         segment_ranges,
                         dict_3_of_zeroes,
                         dict_of_dicts)


def fit_ibm_align_model(corpus: list[tuple],
                        iterations: int=5,
                        gap_ch: str=GAP_CH_DEFAULT,
                        ibm_model: int=2,
                        seed:int =None,
                        ):
    """Fits an IBM alignment model on a corpus of word pairs and
    returns the aligned corpus, fitted model, and translation table of correspondences.

    Args:
        corpus (list[tuple]): list of (Word, Word) tuple pairs
        iterations (int, optional): Number of iterations to run EM algorithm. Defaults to 5.
        gap_ch (str, optional): Gap character. Defaults to GAP_CH_DEFAULT.
        ibm_model (int, optional): IBM model. Defaults to 2.
        seed (int, optional): Random seed. Defaults to None.

    Raises:
        ValueError: If an invalid IBM model is specified.

    Returns:
        tuple: (corpus, fit_model, translation_table)
    """
    if ibm_model == 1:
        ibm_model = IBMModel1
    elif ibm_model == 2:
        ibm_model = IBMModel2
    else:
        raise ValueError(f"Invalid IBM model: {ibm_model}")
    
    # Set random seed
    if seed is not None:
        random.seed(seed)
        np.random.seed(seed)
    
    corpus = [AlignedSent(word1, word2) for word1, word2 in corpus]
    fit_model = ibm_model(corpus, iterations)
    translation_table = fit_model.translation_table
    for seg1 in translation_table:
        translation_table[seg1][gap_ch] = translation_table[seg1].get(None, 0)
        if None in translation_table[seg1]:
            del translation_table[seg1][None]
    # Align full corpus using the fitted IBM model
    fit_model.align_all(corpus)
    
    # Return aligned corpus, fit_model, translation_table
    return corpus, fit_model, translation_table


def postprocess_ibm_alignment(aligned_pair, remove_non_sequential_complex_alignments=True):
    # Postprocess start-end boundary alignments
    alignment = postprocess_boundary_alignments(aligned_pair)
    seq1 = aligned_pair.words
    seq2 = aligned_pair.mots
    
    # Initialize alignment dicts
    aligned_seq1 = defaultdict(lambda:[])
    aligned_seq2 = defaultdict(lambda:[])
    
    # Fill in aligned dicts
    for idx1, idx2 in alignment:
        if idx1 is not None:
            aligned_seq1[idx1].append(idx2)
        if idx2 is not None:
            aligned_seq2[idx2].append(idx1)
    
    # Add gaps
    for idx1, _ in enumerate(seq1):
        if idx1 not in aligned_seq1:
            aligned_seq1[idx1].append(None)
    for idx2, _ in enumerate(seq2):
        if idx2 not in aligned_seq2:
            aligned_seq2[idx2].append(None)
            
    if remove_non_sequential_complex_alignments:
        """IBM alignment can produce alignments with units aligned in multiple places, e.g.
        [(0, 0), (1, 1), (2, 9), (3, 3), (4, 4), (5, 7), (6, 4), (7, 9), (8, 10)]
        where idx 9 in seq2 is aligned to both idx 2 and idx 7 in seq1
        
        Disallow such complex/double alignments if they are not consecutive
        """
        for j, i_s in aligned_seq2.items():
            i_s.sort()
            if len(i_s) > 1:
                i_i = 0
                i_s_len = len(i_s)
                i_s_copy = i_s[:]
                while i_i < i_s_len-1:
                    i = i_s_copy[i_i]
                    i_next = i_s_copy[i_i + 1]
                    if abs(i - i_next) > 1:
                        anchor = mean(i_s+[j])
                        
                        # Find which of the two is more distant from anchor
                        more_distant_i = max(i_next, i, key=lambda x: abs(x - anchor))
                        aligned_seq2[j].remove(more_distant_i)
                        if len(aligned_seq1[more_distant_i]) > 1:
                            aligned_seq1[more_distant_i].remove(j)
                        else:
                            aligned_seq1[more_distant_i] = [None]
                    i_i += 1
            
    return aligned_seq1, aligned_seq2


def postprocess_boundary_alignments(aligned_pair):
    """Correct alignment of a start boundary with an end boundary."""
    seq1_len = len(aligned_pair.words)
    seq2_len = len(aligned_pair.mots)
    alignment = list(aligned_pair.alignment)
    if (0, seq2_len-1) in alignment:
        idx = alignment.index((0, seq2_len-1))
        alignment[idx] = (0, 0)
    elif (seq1_len-1, 0) in alignment:
        idx = alignment.index((seq1_len-1, 0))
        alignment[idx] = (0, 0)
    alignment.sort(key=lambda x: (x[0], -float('inf') if x[-1] is None else x[-1]))
    return alignment


def sort_wordlist(wordlist):
    return sorted(wordlist, key=lambda x: (x[0].ipa, x[1].ipa, x[0].concept, x[1].concept))


def prune_corrs(corr_dict, min_val=2):
    # Prune correspondences below a minimum count/probability threshold
    for seg1 in corr_dict:
        seg2_to_del = [seg2 for seg2 in corr_dict[seg1] if corr_dict[seg1][seg2] < min_val]
        for seg2 in seg2_to_del:
            del corr_dict[seg1][seg2]
    # Delete empty seg1 entries
    seg1_to_del = [seg1 for seg1 in corr_dict if len(corr_dict[seg1]) < 1]
    for seg1 in seg1_to_del:
        del corr_dict[seg1]
    return corr_dict


def get_oov_val(corr_dict, oov_ch=NON_IPA_CH_DEFAULT):
    # Determine the (potentially smoothed) value for unseen ("out of vocabulary" [OOV]) correspondences
    # Check using an OOV/non-IPA character
    oov_val = corr_dict[oov_ch]

    # Then remove this character from the surprisal dictionary
    del corr_dict[oov_ch]

    return oov_val


def prune_oov_surprisal(surprisal_dict):
    # Prune correspondences with a surprisal value greater than OOV surprisal
    pruned = defaultdict(lambda: {})
    for seg1 in surprisal_dict:
        oov_val = get_oov_val(surprisal_dict[seg1])

        # Save values which are not equal to (less than) the OOV smoothed value
        for seg2 in surprisal_dict[seg1]:
            surprisal_val = surprisal_dict[seg1][seg2]
            if surprisal_val < oov_val:
                pruned[seg1][seg2] = surprisal_val

        # Set as default dict with OOV value as default
        pruned[seg1] = default_dict(pruned[seg1], lmbda=oov_val)

    return pruned, oov_val


def prune_extraneous_synonyms(wordlist, alignments, scores, prefer_small=False):
    # Resolve synonyms: prune redundant/extraneous
    # If a concept has >1 words listed, we may end up with, e.g.
    # DE <Kopf> - NL <kop>
    # DE <Haupt> - NL <hoofd>
    # but also
    # DE <Kopf> - NL <hoofd>
    # DE <Haupt> - NL <kop>
    # If both languages have >1 qualifying words for a concept, only consider the best pairings, i.e. prune the extraneous pairs
    concept_counts1, concept_counts2 = defaultdict(lambda: 0), defaultdict(lambda: 0)
    concept_indices1, concept_indices2 = defaultdict(lambda: []), defaultdict(lambda: [])
    indices_to_prune = set()
    for q, pair in enumerate(wordlist):
        word1, word2 = pair
        concept1, concept2 = word1.concept, word2.concept
        concept_counts1[concept1] += 1
        concept_counts2[concept2] += 1
        concept_indices1[concept1].append(q)
        concept_indices2[concept2].append(q)

    def prune_suboptimal_pairings(concept_counts, concept_indices, wordlist):
        for concept, count in concept_counts.items():
            if count > 1:
                best_pairings = {}
                best_pairing_scores = {}
                for q in concept_indices[concept]:
                    pair = wordlist[q]
                    word1, word2 = pair
                    score = scores[q]  # TODO seems like this could benefit from a Wordpair object
                    if prefer_small:  # consider a smaller score to be better, e.g. for surprisal
                        if word1 not in best_pairings or score < best_pairings[word1]:
                            best_pairings[word1] = q
                            best_pairing_scores[word1] = score
                    else:
                        if word1 not in best_pairings or score > best_pairing_scores[word1]:
                            best_pairings[word1] = q
                            best_pairing_scores[word1] = score
                # Now best_pairings contains the best mapping for each concept based on the best (highest/lowest) scoring pair
                for q in concept_indices[concept]:
                    if q not in best_pairings.values():
                        indices_to_prune.add(q)
    prune_suboptimal_pairings(concept_counts=concept_counts1, concept_indices=concept_indices1, wordlist=wordlist)
    reversed_wordlist = [(word2, word1) for word1, word2 in wordlist]
    prune_suboptimal_pairings(concept_counts=concept_counts2, concept_indices=concept_indices2, wordlist=reversed_wordlist)

    indices_to_prune = sorted(list(indices_to_prune), reverse=True)
    for index in indices_to_prune:
        del wordlist[index]
        del alignments[index]
    return wordlist, alignments


def average_corrs(corr_dict1, corr_dict2):
    """Average together values from nested dictionaries in opposite directions"""
    avg_corr = defaultdict(lambda: defaultdict(lambda: 0))
    for seg1 in corr_dict1:
        for seg2 in corr_dict1[seg1]:
            avg_corr[seg1][seg2] = mean([corr_dict1[seg1][seg2], corr_dict2[seg2][seg1]])
    for seg2 in corr_dict2:
        for seg1 in corr_dict2[seg2]:
            if seg2 not in avg_corr[seg1]:
                avg_corr[seg1][seg2] = mean([corr_dict1[seg1][seg2], corr_dict2[seg2][seg1]])
    return avg_corr


def average_nested_dicts(dict_list, default=0):
    corr1_all = set(corr1 for d in dict_list for corr1 in d)
    corr2_all = {corr1: set(corr2 for d in dict_list for corr2 in d[corr1]) for corr1 in corr1_all}
    results = defaultdict(lambda: defaultdict(lambda: 0))
    for corr1 in corr1_all:
        for corr2 in corr2_all[corr1]:
            vals = []
            for d in dict_list:
                vals.append(d.get(corr1, {}).get(corr2, default))
            if len(vals) > 0:
                results[corr1][corr2] = mean(vals)
    return results


def reverse_corr_dict(corr_dict):
    reverse = defaultdict(lambda: defaultdict(lambda: 0))
    for seg1 in corr_dict:
        for seg2 in corr_dict[seg1]:
            reverse[seg2][seg1] = corr_dict[seg1][seg2]
    return reverse


def ngram_count_word(ngram, word):
    count = 0
    for i in range(len(word) - len(ngram) + 1):
        if word[i:i + len(ngram)] == list(ngram):
            count += 1
    return count


def ngram_count_wordlist(ngram, seq_list):
    """Retrieve the count of an ngram of segments from a list of segment sequences"""
    count = 0
    for seq in seq_list:
        count += ngram_count_word(ngram, seq)
    return count


def ngram2log_format(ngram, phon_env=False):
    if phon_env:
        ngram, phon_env = ngram[:-1], ngram[-1]
        return (Ngram(ngram).string, phon_env)
    else:
        return Ngram(ngram).string


class Wordlist:
    def __init__(self, word_pairs, pad_n=1):
        self.pad_n = pad_n
        self.wordlist_lang1, self.wordlist_lang2 = zip(*word_pairs)
        self.seqs1, self.seqs2 = self.extract_seqs()
        self.seq_lens1, self.seq_lens2 = self.seq_lens()
        self.total_seq_len1, self.total_seq_len2 = self.total_lens()
        self.ngram_probs1, self.ngram_probs2 = {}, {}

    def extract_seqs(self):
        seqs1 = [word.segments for word in self.wordlist_lang1]
        seqs2 = [word.segments for word in self.wordlist_lang2]
        if self.pad_n > 0:
            seqs1 = [pad_sequence(seq, pad_ch=PAD_CH_DEFAULT, pad_n=self.pad_n) for seq in seqs1]
            seqs2 = [pad_sequence(seq, pad_ch=PAD_CH_DEFAULT, pad_n=self.pad_n) for seq in seqs2]
        return seqs1, seqs2

    def seq_lens(self):
        seq_lens1 = [len(seq) for seq in self.seqs1]
        seq_lens2 = [len(seq) for seq in self.seqs2]
        return seq_lens1, seq_lens2

    def total_lens(self):
        total_seq_len1 = sum(self.seq_lens1)
        total_seq_len2 = sum(self.seq_lens2)
        return total_seq_len1, total_seq_len2

    def ngram_probability(self, ngram, lang=1, normalize=True):
        # if not isinstance(ngram, [Ngram, PhonEnvNgram]):
        #     if PHON_ENV_REGEX.search(ngram):
        #         ngram = PhonEnvNgram(ngram)
        #     else:
        #         ngram = Ngram(ngram)
        assert isinstance(ngram, (Ngram, PhonEnvNgram))

        if lang == 1:
            seqs = self.seqs1
            seq_lens = self.seq_lens1
            total_seq_len = self.total_seq_len1
            saved = self.ngram_probs1
        elif lang == 2:
            seqs = self.seqs2
            seq_lens = self.seq_lens2
            total_seq_len = self.total_seq_len2
            saved = self.ngram_probs2
        else:
            raise ValueError

        if ngram.ngram in saved:
            return saved[ngram.ngram]

        else:
            count = ngram_count_wordlist(ngram.ngram, seqs)
            if normalize:
                if ngram.size > 1:
                    prob = count / sum([count_subsequences(length, ngram.size) for length in seq_lens])
                else:
                    prob = count / total_seq_len
            else:
                prob = count

        saved[ngram.ngram] = prob
        return prob


class PhonCorrelator:
    def __init__(self,
                 lang1,
                 lang2,
                 wordlist=None,
                 gap_ch=GAP_CH_DEFAULT,
                 pad_ch=PAD_CH_DEFAULT,
                 seed=1,
                 logger=None):
        # Set Language objects
        self.lang1 = lang1
        self.lang1_name = lang1.name
        self.lang2 = lang2
        self.lang2_name = lang2.name

        # Alignment parameters
        self.gap_ch = gap_ch
        self.pad_ch = pad_ch
        self.seed = seed

        # Prepare wordlists: sort out same/different-meaning words and loanwords
        self.wordlist = self.get_concept_list(wordlist)
        self.same_meaning, self.diff_meaning, self.loanwords = self.prepare_wordlists()
        self.samples = {}

        # PMI, ngrams, scored words
        self.pmi_dict: dict[str, dict[str, float]] = {}
        self.surprisal_dict: dict[str, dict[str, float]] = {}
        self.phon_env_surprisal_dict: dict[str, dict[str, float]] = {}
        self.complex_ngrams: dict[str, dict[str, float]] = {}
        self.reload_language_pair_data()
        self.scored_words = dict_of_dicts()

        # Logging
        self.set_log_dirs()
        self.align_log = dict_3_of_zeroes()
        self.logger = logger

    def reload_language_pair_data(self):
        self.pmi_dict = self.lang1.phoneme_pmi[self.lang2_name]
        self.surprisal_dict = self.lang1.phoneme_surprisal[self.lang2_name]
        self.phon_env_surprisal_dict = self.lang1.phon_env_surprisal[self.lang2_name]
        self.complex_ngrams = self.lang1.complex_ngrams[self.lang2_name]


    def get_twin(self) -> Self:
        """Retrieve the twin PhonCorrelator object for the reverse direction of the same language pair."""
        return self.lang2.get_phoneme_correlator(
            lang2=self.lang1,
            wordlist=tuple(self.wordlist),
            seed=self.seed
        )

    def reset_seed(self):
        random.seed(self.seed)

    def langs(self, l1=None, l2=None):
        if l1 is None:
            l1 = self.lang1
        if l2 is None:
            l2 = self.lang2
        return l1, l2

    def set_log_dirs(self):
        self.outdir = self.lang1.family.phone_corr_dir
        self.phon_corr_dir = os.path.join(self.outdir, self.lang1.path_name, self.lang2.path_name)
        os.makedirs(self.phon_corr_dir, exist_ok=True)

    def get_concept_list(self, wordlist=None):
        # If no wordlist is provided, by default use all concepts shared by the two languages
        if wordlist is None:
            wordlist = self.lang1.vocabulary.keys() & self.lang2.vocabulary.keys()

        # If a wordlist is provided, use only the concepts shared by both languages
        else:
            wordlist = set(wordlist) & self.lang1.vocabulary.keys() & self.lang2.vocabulary.keys()

        return wordlist

    def prepare_wordlists(self):
        # Get lexical items in each language belonging to the specified wordlist
        l1_wordlist = [word for concept in self.wordlist for word in self.lang1.vocabulary[concept]]
        l2_wordlist = [word for concept in self.wordlist for word in self.lang2.vocabulary[concept]]

        # Sort the wordlists in order to ensure that random samples of same/different meaning pairs are reproducible
        l1_wordlist = sorted(l1_wordlist, key=lambda x: (x.ipa, x.concept))
        l2_wordlist = sorted(l2_wordlist, key=lambda x: (x.ipa, x.concept))

        # Get all combinations of L1 and L2 words
        all_wordpairs = product(l1_wordlist, l2_wordlist)

        # Sort out same-meaning from different-meaning word pairs, and loanwords
        same_meaning, diff_meaning, loanwords = [], [], []
        for pair in all_wordpairs:
            word1, word2 = pair
            concept1, concept2 = word1.concept, word2.concept
            if concept1 == concept2:
                if word1.loanword or word2.loanword:
                    loanwords.append(pair)
                else:
                    same_meaning.append(pair)
            else:
                diff_meaning.append(pair)

        # Return a tuple of the three word type lists
        return same_meaning, diff_meaning, loanwords

    def sample_wordlists(self, n_samples, sample_size, start_seed=None, log_samples=True):
        # Take N samples of same- and different-meaning words
        if start_seed is None:
            start_seed = self.seed

        samples = self.samples
        new_samples = False
        if log_samples:
            sample_logs = {}

        # Track how many times each index has been sampled
        same_meaning_count = np.zeros(len(self.same_meaning))
        diff_meaning_count = np.zeros(len(self.diff_meaning))
        diff_n = min(sample_size, len(self.diff_meaning))
        for sample_n in range(n_samples):
            seed_i = start_seed + sample_n

            # Skip previously saved samples
            if (seed_i, sample_size) in samples:
                continue

            # Draw new samples if not yet done
            new_samples = True

            # Initialize random number generator with seed
            rng = np.random.default_rng(seed_i)

            # Take balanced resampling of same-meaning words
            synonym_sample, same_meaning_count = balanced_resample(
                self.same_meaning, sample_size, same_meaning_count, rng
            )

            # Take a sample of different-meaning words, as large as the same-meaning set
            diff_sample, diff_meaning_count = balanced_resample(
                self.diff_meaning, diff_n, diff_meaning_count, rng
            )

            # Record samples
            samples[(seed_i, sample_size)] = (synonym_sample, diff_sample)

            # Log same-meaning sample
            if log_samples:
                sample_log = self.log_sample(synonym_sample, sample_n, seed=seed_i)
                sample_logs[sample_n] = sample_log

        # Update dictionary of samples
        if new_samples:
            self.samples.update(samples)

        # Write sample log (only if new samples were drawn)
        if log_samples and new_samples:
            sample_log_file = os.path.join(self.outdir, self.lang1.path_name, self.lang2.path_name, 'samples.log')
            self.write_sample_log(sample_logs, sample_log_file)

        return samples

    def pad_wordlist(self, wordlist, pad_n=1):
        def _pad(seq):
            return pad_sequence(seq, pad_ch=self.pad_ch, pad_n=pad_n)
        return [map(_pad, word) for word in wordlist]

    def align_wordlist(self,
                       wordlist,
                       align_costs=None,
                       remove_uncompacted_padding=True,
                       # phon_env=False,
                       **kwargs):
        """Returns a list of the aligned segments from the wordlists"""
        alignment_list = [
            Alignment(
                seq1=word1,
                seq2=word2,
                lang1=self.lang1,
                lang2=self.lang2,
                align_costs=align_costs,
                gap_ch=self.gap_ch,
                pad_ch=self.pad_ch,
                **kwargs
            )
            for word1, word2 in wordlist
        ]

        if remove_uncompacted_padding:
            for alignment in alignment_list:
                alignment.remove_padding()

        # if phon_env:
        #     for alignment in alignment_list:
        #         alignment.phon_env_alignment = alignment.add_phon_env()

        return alignment_list

    def get_possible_ngrams(self, lang, ngram_size, phon_env=False):
        # Iterate over all possible/attested ngrams
        # Only perform calculation for ngrams which have actually been observed/attested to
        # in the current dataset or which could have been observed (with gaps)
        if phon_env:
            attested = lang.list_ngrams(ngram_size, phon_env=True)
            phone_contexts = [(seg, env)
                              for seg in lang.phon_environments
                              for env in lang.phon_environments[seg]]
            all_ngrams = product(phone_contexts + [f'{self.pad_ch}{END_PAD_CH}', f'{START_PAD_CH}{self.pad_ch}', self.gap_ch], repeat=ngram_size)

        else:
            attested = lang.list_ngrams(ngram_size, phon_env=False)
            all_ngrams = product(list(lang.phonemes.keys()) + [f'{self.pad_ch}{END_PAD_CH}', f'{START_PAD_CH}{self.pad_ch}', self.gap_ch], repeat=ngram_size)

        gappy = set(ngram for ngram in all_ngrams if self.gap_ch in ngram)
        all_ngrams = gappy.union(attested.keys())
        all_ngrams = set(Ngram(ngram).ngram for ngram in all_ngrams)  # standardize forms
        return all_ngrams

    def radial_em(self,
                  sample,
                  normalize=True,
                  phon_env=False, # TODO add
                  ibm_model=2,
                  max_ngram_size=2,
                  min_corr=2,
                  seed=None,
                  ):
        """Fits EM IBM models on pairs of ngrams of varying sizes and aggregates the translation tables."""

        # Create "corpora" consisting of words segmented into unigrams or bigrams
        corpus = []
        ngram_sizes = list(range(1, max_ngram_size + 1))
        for word1, word2 in sample:
            segs1, segs2 = word1.segments, word2.segments
            # Optionally add phon env
            if phon_env:
                raise NotImplementedError
                env1, env2 = word1.phon_env, word2.phon_env
                segs1 = zip(segs1, env1)
                segs1 = zip(segs2, env2)
            for ngram_size_i in ngram_sizes:
                ngrams1 = word1.get_ngrams(size=ngram_size_i, pad_ch=self.pad_ch)
                if ngram_size_i > 1:
                    ngrams1 = [SEG_JOIN_CH.join(ngram) for ngram in ngrams1]
                for ngram_size_j in ngram_sizes:
                    ngrams2 = word2.get_ngrams(size=ngram_size_j, pad_ch=self.pad_ch)
                    if ngram_size_j > 1:
                        ngrams2 = [SEG_JOIN_CH.join(ngram) for ngram in ngrams2]
                    corpus.append((ngrams1, ngrams2))
        corpus, _, _ = fit_ibm_align_model(
            corpus,
            gap_ch=self.gap_ch,
            ibm_model=ibm_model,
            seed=seed
        )

        # Create corr dicts in each direction from aligned segments
        corr_dict_l1l2 = defaultdict(lambda: defaultdict(lambda:0))
        corr_dict_l2l1 = defaultdict(lambda: defaultdict(lambda:0))
        for aligned_pair in corpus:
            aligned_seq1, aligned_seq2 = postprocess_ibm_alignment(aligned_pair)
            for idx1, seq2corrs in aligned_seq1.items():
                seg_i = Ngram(aligned_pair.words[idx1]).undo()
                complex_idx2 = False
                if None not in seq2corrs:
                    seq2corrs = segment_ranges(seq2corrs)
                for idx2 in seq2corrs:
                    if idx2 is not None:
                        if isinstance(idx2, tuple):
                            complex_idx2 = True
                            start, end = idx2
                            seg_j = []
                            for x in range(start, end + 1):
                                if x == start or SEG_JOIN_CH not in aligned_pair.mots[x]:
                                    seg_j.append(Ngram(aligned_pair.mots[x]).undo())
                                else:
                                    seg_j.append(Ngram(aligned_pair.mots[x]).undo()[-1])
                            seg_j = Ngram(seg_j).ngram
                            #seg_j = Ngram(aligned_pair.mots[start:end+1]).ngram
                        else:
                            seg_j = Ngram(aligned_pair.mots[idx2]).undo()
                    else:
                        seg_j = self.gap_ch
                    corr_dict_l1l2[seg_i][seg_j] += 1
                    if complex_idx2:
                        corr_dict_l2l1[seg_j][seg_i] += 1
                        for seg_j_j in seg_j:
                            corr_dict_l2l1[seg_j_j][seg_i] -= 1
            for idx2, seq1corrs in aligned_seq2.items():
                seg_j = Ngram(aligned_pair.mots[idx2]).undo()
                complex_idx1 = False
                if None not in seq1corrs:
                    seq1corrs = segment_ranges(seq1corrs)
                for idx1 in seq1corrs:
                    if idx1 is not None:
                        if isinstance(idx1, tuple):
                            complex_idx1 = True
                            start, end = idx1
                            seg_i = []
                            for x in range(start, end + 1):
                                if x == start or SEG_JOIN_CH not in aligned_pair.words[x]:
                                    seg_i.append(Ngram(aligned_pair.words[x]).undo())
                                else:
                                    seg_i.append(Ngram(aligned_pair.words[x]).undo()[-1])
                            seg_i = Ngram(seg_i).ngram
                            #seg_i = Ngram(aligned_pair.words[start:end+1]).ngram
                        else:
                            seg_i = Ngram(aligned_pair.words[idx1]).undo()
                    else:
                        seg_i = self.gap_ch
                    corr_dict_l2l1[seg_j][seg_i] += 1
                    if complex_idx1:
                        corr_dict_l1l2[seg_i][seg_j] += 1
                        for seg_i_i in seg_i:
                            corr_dict_l1l2[seg_i_i][seg_j] -= 1
        
        # Prune correspondences which occur fewer than min_corr times
        corr_dict_l1l2 = prune_corrs(corr_dict_l1l2, min_val=min_corr)
        corr_dict_l2l1 = prune_corrs(corr_dict_l2l1, min_val=min_corr)
        
        # Remove keys with 0 values
        # (would occur from adjusting complex correspondences in preceding loop)
        corr_l1l2_to_delete = [seg_i for seg_i, inner_dict in corr_dict_l1l2.items() if sum(inner_dict.values()) < 1]
        for seg_i in corr_l1l2_to_delete:
            del corr_dict_l1l2[seg_i]
        corr_l2l1_to_delete = [seg_j for seg_j, inner_dict in corr_dict_l2l1.items() if sum(inner_dict.values()) < 1]
        for seg_j in corr_l2l1_to_delete:
            del corr_dict_l2l1[seg_j]

        return corr_dict_l1l2, corr_dict_l2l1

    def joint_probs(self, conditional_counts, l1=None, l2=None):
        """Converts a nested dictionary of conditional frequencies into a nested dictionary of joint probabilities"""
        l1, l2 = self.langs(l1=l1, l2=l2)
        joint_prob_dist = defaultdict(lambda: {})
        for seg1 in conditional_counts:
            seg1_totals = sum(conditional_counts[seg1].values())
            for seg2 in conditional_counts[seg1]:
                cond_prob = conditional_counts[seg1][seg2] / seg1_totals
                p_ind1 = l1.ngram_probability(Ngram(seg1))
                joint_prob = cond_prob * p_ind1
                joint_prob_dist[seg1][seg2] = joint_prob
        return joint_prob_dist

    def correspondence_probs(self,
                             alignment_list,
                             ngram_size=1,
                             counts=False,
                             min_corr=2,
                             exclude_null=True,
                             pad=False,
                             ):
        """Returns a dictionary of conditional phone probabilities, based on a list
        of Alignment objects.
        counts : Bool; if True, returns raw counts instead of normalized probabilities;
        exclude_null : Bool; if True, does not consider aligned pairs including a null segment"""

        corr_counts = defaultdict(lambda: defaultdict(lambda: 0))
        for alignment in alignment_list:
            if exclude_null:
                _alignment = alignment.remove_gaps()
            else:
                _alignment = alignment.alignment
            # Pad with at least one boundary position
            pad_n = 0
            if pad:
                pad_n = max(1, ngram_size - 1)
                _alignment = alignment.pad(ngram_size,
                                           alignment=_alignment,
                                           pad_ch=self.pad_ch,
                                           pad_n=pad_n)

            for i in range(ngram_size - 1, len(_alignment)):
                ngram = _alignment[i - (ngram_size - 1):i + 1]
                seg1, seg2 = list(zip(*ngram))
                corr_counts[seg1][seg2] += 1

        if min_corr > 1:
            corr_counts = prune_corrs(corr_counts, min_val=min_corr)

        if not counts:
            for seg1 in corr_counts:
                corr_counts[seg1] = normalize_dict(corr_counts[seg1])

        return corr_counts

    def phon_env_corr_probs(self, alignment_list, counts=False, ngram_size=1):
        if ngram_size > 1:
            raise NotImplementedError

        corr_counts = defaultdict(lambda: defaultdict(lambda: 0))
        for alignment in alignment_list:
            phon_env_align = alignment.add_phon_env()
            for phon_env_seg1, seg2 in phon_env_align:
                corr_counts[phon_env_seg1][seg2] += 1
        if not counts:
            for seg1 in corr_counts:
                corr_counts[seg1] = normalize_dict(corr_counts[seg1])

        return corr_counts

    def phoneme_pmi(self, conditional_counts, l1=None, l2=None, wordlist=None):
        """
        conditional_probs : nested dictionary of conditional correspondence probabilities in potential cognates
        """
        l1, l2 = self.langs(l1=l1, l2=l2)
        # Convert conditional probabilities to joint probabilities
        joint_prob_dist = self.joint_probs(conditional_counts, l1=l1, l2=l2)
        reverse_cond_counts = reverse_corr_dict(conditional_counts)

        # Get set of all possible phoneme correspondences
        segment_pairs = set(
            [
                (seg1, seg2)
                for seg1 in l1.phonemes
                for seg2 in l2.phonemes
            ]
        )
        # Extend with any more complex ngram correspondences discovered
        segment_pairs.update(
            [
                (corr1, corr2)
                for corr1 in joint_prob_dist
                for corr2 in joint_prob_dist[corr1]
                if corr1 not in l1.phonemes or corr2 not in l2.phonemes
            ]
        )
        # Extend with gaps in seq1, not included in joint_prob_dist (but in the seq2 nested dicts and therefore in reverse_cond_counts already)
        segment_pairs.update([(self.gap_ch, seg2) for seg2 in l2.phonemes])
        segment_pairs.update([(self.gap_ch, corr2) 
                              for corr1 in joint_prob_dist
                              for corr2 in joint_prob_dist[corr1]
                              if corr2 not in l2.phonemes])
        # Extend with gap and pad tokens
        segment_pairs.update([(self.gap_ch, start_token(self.pad_ch)), (self.gap_ch, end_token(self.pad_ch))])

        # If using a specific wordlist, extract sequences in each language
        if wordlist:
            wordlist = Wordlist(wordlist, pad_n=1)

        # Estimate probability of a gap in each language from conditional counts
        gap_counts1, gap_counts2 = 0, 0
        seg_counts1, seg_counts2 = 0, 0
        for corr1, corr2_dict in conditional_counts.items():
            for corr2, val in corr2_dict.items():
                if corr2 == self.gap_ch:
                    gap_counts2 += 1
                else:
                    seg_counts2 += 1
        for corr2, corr1_dict in reverse_cond_counts.items():
            if corr2 == self.gap_ch:
                gap_counts1 += sum(corr1_dict.values())
            else:
                seg_counts1 += sum(corr1_dict.values())
        gap_prob1 = gap_counts1 / (seg_counts1 + gap_counts1)
        gap_prob2 = gap_counts2 / (seg_counts2 + gap_counts2)

        # Calculate PMI for all phoneme pairs
        pmi_dict = defaultdict(lambda: defaultdict(lambda: 0))
        for seg1, seg2 in segment_pairs:
            seg1_ngram = Ngram(seg1)
            seg2_ngram = Ngram(seg2)
            # Skip full boundary gap alignments
            if self.pad_ch in seg1 and self.pad_ch in seg2:  # (seg1, seg2) == (self.pad_ch, self.pad_ch)
                continue

            # Standard alignment pairs and boundary gap alignments with segments
            else:

                # Calculation below gives a more precise probability specific to a certain subset of words,
                # which directly reflects shared coverage between l1 and l2.
                # Else, using lang.ngram_probability will consider all words in the vocabulary
                if wordlist:
                    if not seg1_ngram.is_gappy(self.gap_ch):
                        p_ind1 = wordlist.ngram_probability(seg1_ngram, lang=1)
                    elif seg1_ngram.size == 1:
                        p_ind1 = gap_prob1
                    elif seg1_ngram.size > 1:
                        gapless_seg1_ngram = seg1_ngram.remove_gaps(self.gap_ch)
                        p_ind1 = wordlist.ngram_probability(gapless_seg1_ngram, lang=1)
                    if not seg2_ngram.is_gappy(self.gap_ch):
                        p_ind2 = wordlist.ngram_probability(seg2_ngram, lang=2)
                    elif seg2_ngram.size == 1:
                        p_ind2 = gap_prob2
                    elif seg1_ngram.size > 1:
                        gapless_seg2_ngram = seg2_ngram.remove_gaps(self.gap_ch)
                        p_ind2 = wordlist.ngram_probability(gapless_seg2_ngram, lang=2)

                    # Because we iterate over all possible phone pairs, when considering only the counts of phones/ngrams
                    # within a specific wordlist, it could occur that the count is zero for a segment in that wordlist.
                    # In that case, skip PMI calculation for this pair as there is insufficient data.
                    if p_ind1 == 0 or p_ind2 == 0:
                        continue

                else: # TODO consolidate this block with the above as much as possible
                    if not seg1_ngram.is_gappy(self.gap_ch):
                        p_ind1 = l1.ngram_probability(seg1_ngram)
                    elif seg1_ngram.size == 1:
                        p_ind1 = gap_prob1
                    elif seg1_ngram.size > 1:
                        gapless_seg1_ngram = seg1_ngram.remove_gaps(self.gap_ch)
                        p_ind1 = l1.ngram_probability(gapless_seg1_ngram)
                    if not seg2_ngram.is_gappy(self.gap_ch):
                        p_ind2 = l2.ngram_probability(seg2_ngram)
                    elif seg2_ngram.size == 1:
                        p_ind2 = gap_prob2
                    elif seg1_ngram.size > 1:
                        gapless_seg2_ngram = seg2_ngram.remove_gaps(self.gap_ch)
                        p_ind2 = l2.ngram_probability(gapless_seg2_ngram)

                p_ind = p_ind1 * p_ind2
                joint_prob = joint_prob_dist.get(seg1, {}).get(seg2, p_ind)
                if p_ind1 == 0:
                    raise ValueError(f"Couldn't calculate independent probability of segment {seg1} in {self.lang1_name}")
                if p_ind2 == 0:
                    raise ValueError(f"Couldn't calculate independent probability of segment {seg2} in {self.lang2_name}")
                # As long as the independent probabilities > 0, skip calculating PMI for segment pairs with 0 joint probability
                if joint_prob > 0:
                    pmi_val = pointwise_mutual_info(joint_prob, p_ind1, p_ind2)
                    
                    # Add only non-zero PMI to dictionary
                    if pmi_val != 0:
                        pmi_dict[seg1_ngram.undo()][seg2_ngram.undo()] = pmi_val
        
        return pmi_dict

    def compute_phone_corrs(self,
                            p_threshold=0.1,
                            max_iterations=3,
                            n_samples=3,
                            sample_size=0.8,
                            min_corr=2,
                            max_ngram_size=2,
                            ngram_size=1, # dummy variable added temporarily to enable surprisal calculation together
                            phon_env=False,
                            cumulative=False,
                            ):
        """
        Parameters
        ----------
        p_threshold : float, optional
            p-value threshold for words to qualify for PMI calculation in the next iteration. The default is 0.05.
        max_iterations : float, optional
            Maximum number of iterations. The default is 10.
        samples : int, optional
            Number of random samples to draw. The default is 5.
        cumulative : bool, optional
            Whether PMI accumulates over iterations, continuing to consider alignments from earlier iterations. The default is False.
        Returns
        -------
        results : collections.defaultdict
            Nested dictionary of phoneme PMI values.
        """
        # TODO update documentation
        if self.logger:
            self.logger.info(f'Computing phone correspondences: {self.lang1_name}-{self.lang2_name}...')

        # Take a sample of same-meaning words, by default 80% of available same-meaning pairs
        sample_results = {}
        sample_size = round(len(self.same_meaning) * sample_size)
        # Take N samples of different-meaning words, perform PMI calibration, then average all of the estimates from the various samples
        iter_logs = defaultdict(lambda: [])
        sample_iterations = {}
        start_seed = self.seed
        if n_samples > 1:
            sample_dict = self.sample_wordlists(
                n_samples=n_samples,
                sample_size=sample_size,
                start_seed=start_seed,
            )
        else:
            sample_dict = {
                (start_seed, len(self.same_meaning)): (
                    self.same_meaning, random.sample(self.diff_meaning, len(self.same_meaning))
                )
            }
        final_qualifying = set()
        for key, sample in sample_dict.items():
            seed_i, _ = key
            sample_n = seed_i - start_seed
            synonym_sample, diff_sample = sample
            synonym_sample, diff_sample = map(sort_wordlist, [synonym_sample, diff_sample])

            # At each following iteration N, re-align using the pmi_stepN as an
            # additional penalty, and then recalculate PMI
            iteration = 0
            PMI_iterations: dict[int, dict[str, dict]] = {}
            qualifying_words = default_dict({iteration: synonym_sample}, lmbda=[])
            disqualified_words = default_dict({iteration: diff_sample}, lmbda=[])
            if cumulative:
                all_cognate_alignments = []

            def score_pmi(alignment: Alignment, pmi_dict: dict[str, dict]):  # TODO use more sophisticated pmi_dist from wordDist.py or word adaptation surprisal or alignment cost measure within Alignment object
                alignment_tuples = alignment.alignment
                PMI_score = mean([pmi_dict.get(pair[0], {}).get(pair[1], 0) for pair in alignment_tuples])
                return PMI_score

            while iteration < max_iterations and qualifying_words[iteration] != qualifying_words[iteration - 1]:
                iteration += 1
                qual_prev_sample = qualifying_words[iteration - 1]
                reversed_qual_prev_sample = [(pair[-1], pair[0]) for pair in qual_prev_sample]

                # Perform EM algorithm and fit IBM model 1 on ngrams of varying sizes
                em_synonyms1, em_synonyms2 = self.radial_em(
                    qual_prev_sample,
                    min_corr=min_corr,
                    max_ngram_size=max_ngram_size,
                    seed=seed_i,
                )

                # Calculate initial PMI for all ngram pairs
                pmi_dict_l1l2, pmi_dict_l2l1 = [
                    self.phoneme_pmi(
                        conditional_counts=em_synonyms1,
                        l1=self.lang1,
                        l2=self.lang2,
                        wordlist=qual_prev_sample,
                    ),
                    self.phoneme_pmi(
                        conditional_counts=em_synonyms2,
                        l1=self.lang2,
                        l2=self.lang1,
                        wordlist=reversed_qual_prev_sample,
                    )
                ]

                # Average together the PMI values from each direction
                pmi_step_i = average_corrs(pmi_dict_l1l2, pmi_dict_l2l1)

                # Align the qualifying words of the previous step using initial PMI
                cognate_alignments = self.align_wordlist(
                    qual_prev_sample,
                    align_costs=pmi_step_i
                )

                # Add cognate alignments into running pool of alignments
                if cumulative:
                    all_cognate_alignments.extend(cognate_alignments)
                    cognate_alignments = all_cognate_alignments

                # Recalculate correspondence probabilities and PMI values
                # from these alignments alone, i.e. not using radial EM
                # Reason for recalculating is that using alignments we can be stricter:
                # impose minimum corr requirements and only consider actually aligned segments
                cognate_probs = self.correspondence_probs(
                    cognate_alignments,
                    exclude_null=False,
                    counts=True,
                    min_corr=min_corr,
                )
                PMI_iterations[iteration] = self.phoneme_pmi(
                    cognate_probs,
                    wordlist=qual_prev_sample
                )

                # Align all same-meaning word pairs with recalculated PMI
                aligned_synonym_sample = self.align_wordlist(
                    synonym_sample,
                    align_costs=PMI_iterations[iteration],
                )

                # Align sample of different-meaning word pairs + non-cognates detected from previous iteration
                # disqualified_words[iteration-1] already contains both types
                noncognate_alignments = self.align_wordlist(
                    disqualified_words[iteration - 1],
                    align_costs=PMI_iterations[iteration],
                )

                # Score PMI for different meaning words and words disqualified in previous iteration
                noncognate_PMI = []
                for alignment in noncognate_alignments:
                    noncognate_PMI.append(score_pmi(alignment, pmi_dict=PMI_iterations[iteration]))
                nc_mean = mean(noncognate_PMI)
                nc_stdev = stdev(noncognate_PMI)

                # Score same-meaning alignments for overall PMI and calculate p-value
                # against different-meaning alignments
                qualifying, disqualified = [], []
                qualifying_alignments = []
                qualified_PMI = []
                for q, pair in enumerate(synonym_sample):
                    alignment = aligned_synonym_sample[q]
                    PMI_score = score_pmi(alignment, pmi_dict=PMI_iterations[iteration])

                    # Proportion of non-cognate word pairs which would have a PMI score at least as low as this word pair
                    pnorm = 1 - norm.cdf(PMI_score, loc=nc_mean, scale=nc_stdev)
                    if pnorm < p_threshold:
                        qualifying.append(pair)
                        qualifying_alignments.append(alignment)
                        qualified_PMI.append(PMI_score)
                    else:
                        disqualified.append(pair)
                        # disqualified_PMI.append(PMI_score)
                qualifying, qualifying_alignments = prune_extraneous_synonyms(
                    qualifying,
                    qualifying_alignments,
                    qualified_PMI
                )
                qualifying_words[iteration] = sort_wordlist(qualifying)
                if len(qualifying_words[iteration]) == 0:
                    self.logger.warning(f'All word pairs were disqualified in PMI iteration {iteration}')
                disqualified_words[iteration] = disqualified + diff_sample

                # Log results of this iteration
                iter_log = self.log_iteration(iteration, qualifying_words, disqualified_words)
                iter_logs[sample_n].append(iter_log)

            # Log final set of qualifying/disqualified word pairs
            iter_logs[sample_n].append((qualifying_words[iteration], sort_wordlist(disqualified)))

            # Return and save the final iteration's PMI results
            results = PMI_iterations[max(PMI_iterations.keys())]
            sample_results[sample_n] = results
            sample_iterations[sample_n] = len(PMI_iterations) - 1
            final_qualifying.update(qualifying)

            self.reset_seed()

        # Average together the PMI estimations from each sample
        if n_samples > 1:
            results = average_nested_dicts(list(sample_results.values()))
        else:
            results = sample_results[0]
        
        # Realign final qualifying using averaged PMI values from all samples
        final_alignments = self.align_wordlist(
            final_qualifying,
            align_costs=results,
        )
        # Log final alignments
        self.log_alignments(final_alignments, self.align_log['PMI'])
        
        # Compute phone surprisal
        self.compute_phone_surprisal(
            final_alignments,
            phon_env=phon_env,
            min_corr=min_corr,
            ngram_size=ngram_size,
        )
        # Compute surprisal in opposite direction with reversed alignments
        twin = self.get_twin()
        reversed_final_alignments = [alignment.reverse() for alignment in final_alignments]
        twin.compute_phone_surprisal(
            reversed_final_alignments,
            phon_env=phon_env,
            min_corr=min_corr,
            ngram_size=ngram_size,
        )

        # Write the iteration log
        log_file = os.path.join(self.phon_corr_dir, 'iterations.log')
        self.write_iter_log(iter_logs, log_file)

        # Write alignment log
        align_log_file = os.path.join(self.phon_corr_dir, 'alignments.log')
        self.write_alignments_log(self.align_log['PMI'], align_log_file)

        # Save PMI results
        self.lang1.phoneme_pmi[self.lang2_name] = results
        self.lang2.phoneme_pmi[self.lang1_name] = reverse_corr_dict(results)
        self.lang1.complex_ngrams[self.lang2_name] = self.complex_ngrams
        reversed_complex_ngrams = defaultdict(lambda: defaultdict(lambda: defaultdict(lambda: 0)))
        for corr1 in self.complex_ngrams:
            for corr2, val in self.complex_ngrams[corr1].items():
                reversed_complex_ngrams[corr2][corr1] = val
        self.lang2.complex_ngrams[self.lang1_name] = reversed_complex_ngrams
        # self.lang1.phoneme_pmi[self.lang2]['thresholds'] = noncognate_PMI

        self.pmi_dict = results
        self.log_phoneme_pmi()

        return results

    def phoneme_surprisal(self,
                          correspondence_counts,
                          phon_env_corr_counts=None,
                          ngram_size=1,
                          weights=None,
                          # attested_only=True,
                          # alpha=0.2 # TODO conduct more formal experiment to select default alpha, or find way to adjust automatically; so far alpha=0.2 is best (at least on Romance)
                          ):
        # Set phon_env bool
        phon_env = False
        if phon_env_corr_counts is not None:
            phon_env = True

        # Interpolation smoothing
        if weights is None:
            # Each ngram estimate will be weighted proportional to its size
            # Weight the estimate from a 2gram twice as much as 1gram, etc.
            weights = [i + 1 for i in range(ngram_size)]
        interpolation = defaultdict(lambda: defaultdict(lambda: defaultdict(lambda: 0)))
        for i in range(ngram_size, 0, -1):
            for ngram1 in correspondence_counts:
                for ngram2 in correspondence_counts[ngram1]:
                    # Exclude correspondences with a fully null ngram, e.g. ('k', 'a') with ('-', '-')
                    # Only needs to be done with ngram_size > 1
                    if (self.gap_ch,) * (max(ngram_size, 2)) not in [ngram1, ngram2]:
                        # forward
                        # interpolation[i][ngram1[-i:]][ngram2[-1]] += correspondence_counts[ngram1][ngram2]

                        # backward
                        interpolation[i][Ngram(ngram1).ngram][Ngram(ngram2).ngram] += correspondence_counts[ngram1][ngram2]

        # Add in phonological environment correspondences, e.g. ('l', '#S<') (word-initial 'l') with 'ʎ'
        if phon_env:
            for ngram1 in phon_env_corr_counts:
                if ngram1 == self.gap_ch or self.pad_ch in ngram1:
                    continue  # TODO verify that these should be skipped
                phon_env_ngram = PhonEnvNgram(ngram1)
                contexts = phon_env_ngrams(phon_env_ngram.phon_env, exclude={'|S|'})
                for context in contexts:
                    if len(phon_env_ngram.ngram) > 1:
                        ngram1_context = (phon_env_ngram.ngram,) + (context,)
                    else:
                        ngram1_context = phon_env_ngram.ngram + (context,)
                    for ngram2 in phon_env_corr_counts[ngram1]:
                        # backward
                        interpolation['phon_env'][ngram1_context][Ngram(ngram2).ngram] += phon_env_corr_counts[ngram1][ngram2]

        # Get lists of possible ngrams in lang1 and lang2
        # lang2 ngram size fixed at 1, only trying to predict single phone; also not trying to predict its phon_env
        all_ngrams_lang2 = self.get_possible_ngrams(self.lang2, ngram_size=1, phon_env=False)
        all_ngrams_lang2.update(reverse_corr_dict(interpolation[i]).keys())  # add any complex ngram corrs
        all_ngrams_lang1 = self.get_possible_ngrams(
            lang=self.lang1,
            # phon_env ngrams fixed at size 1
            ngram_size=ngram_size if not phon_env else 1,
            phon_env=phon_env
        )
        # Add complex ngram corrs to all_ngrams_lang1
        if phon_env:
            for complex_ngram in self.complex_ngrams:
                if complex_ngram.size > 1:
                    if self.pad_ch in complex_ngram.ngram[0]:  # complex ngram alignment with start boundary
                        ngram_envs = set(ngram[-1] for ngram in all_ngrams_lang1 if ngram[:-1] == complex_ngram.ngram[1:] and re.search(r'#\|S', ngram[-1]))
                    elif self.pad_ch in complex_ngram.ngram[-1]:  # complex ngram alignment with end boundary
                        ngram_envs = set(ngram[-1] for ngram in all_ngrams_lang1 if ngram[:-1] == complex_ngram.ngram[:-1] and re.search(r'S\|#', ngram[-1]))
                    else:  # other complex ngram alignments
                        # get post environments of first segment and preceding environments of last segment in complex ngram
                        first_seg, last_seg = map(_toSegment, [complex_ngram.ngram[0], complex_ngram.ngram[-1]])
                        if complex_ngram.size == 2:
                            next_seg, penult_seg = last_seg, first_seg
                        else:
                            next_seg, penult_seg = map(_toSegment, [complex_ngram.ngram[1], complex_ngram.ngram[-2]])
                        rel_post_son = relative_post_sonority(first_seg, next_seg)
                        rel_prev_son = relative_prev_sonority(last_seg, penult_seg)
                        first_envs = set(ngram[-1].split('|')[0] for ngram in all_ngrams_lang1 if ngram[:-1] == complex_ngram.ngram[:-1] and re.search(rf'S\|{rel_post_son}', ngram[-1]))
                        last_envs = set(ngram[-1].split('|')[-1] for ngram in all_ngrams_lang1 if ngram[:-1] == complex_ngram.ngram[1:] and re.search(rf'{rel_prev_son}\|S', ngram[-1]))
                        ngram_envs = set(f'{first_env}|S|{last_env}' for first_env, last_env in product(first_envs, last_envs))

                    complex_envs = set()
                    for ngram_env in ngram_envs:
                        phon_env_ngram = PhonEnvNgram((complex_ngram.ngram, ngram_env))
                        complex_envs.add(phon_env_ngram.ngram_w_context)
                    all_ngrams_lang1.update(complex_envs)
        else:
            all_ngrams_lang1.update(interpolation[i].keys())

        smoothed_surprisal = defaultdict(lambda: defaultdict(lambda: self.lang2.phoneme_entropy * ngram_size))
        for ngram1 in all_ngrams_lang1:
            if self.gap_ch in ngram1:
                continue

            if phon_env:
                if not (len(ngram1) == 1 and self.pad_ch in ngram1[0]): # skip adding phon env to e.g. ('#>',)
                    ngram1_phon_env = PhonEnvNgram(ngram1)
                    ngram1 = ngram1_phon_env.ngram
                    if sum(interpolation['phon_env'][ngram1_phon_env.ngram_w_context].values()) == 0:
                        # TODO verify that these should be skipped
                        continue

            if sum(interpolation[i][ngram1].values()) == 0:
                continue

            undone_ngram1 = Ngram(ngram1).undo()  # need to convert to dictionary form, whereby unigrams are strings and larger ngrams are tuples
            for ngram2 in all_ngrams_lang2:
                if interpolation[i][ngram1].get(ngram2, 0) == 0:
                    continue

                ngram_weights = weights[:]
                # forward # TODO has not been updated since before addition of phon_env
                # estimates = [interpolation[i][ngram1[-i:]][ngram2] / sum(interpolation[i][ngram1[-i:]].values())
                #              if i > 1 else lidstone_smoothing(x=interpolation[i][ngram1[-i:]][ngram2],
                #                                               N=sum(interpolation[i][ngram1[-i:]].values()),
                #                                               d = len(self.lang2.phonemes) + 1)
                #              for i in range(ngram_size,0,-1)]
                # backward
                estimates = [interpolation[i][ngram1].get(ngram2, 0) / sum(interpolation[i][ngram1].values())
                             for i in range(ngram_size, 0, -1)]
                # estimates = [lidstone_smoothing(x=interpolation[i][ngram1[:i]].get(ngram2, 0),
                #                                 N=sum(interpolation[i][ngram1[:i]].values()),
                #                                 d = len(self.lang2.phonemes) + 1,
                #                                 # modification: I believe the d (vocabulary size) value should be every combination of phones from lang1 and lang2
                #                                 #d = n_ngram_pairs + 1,
                #                                 # updated mod: it should actually be the vocabulary GIVEN the phone of lang1, otherwise skewed by frequency of phone1
                #                                 #d = len(interpolation[i][ngram1[:i]]),
                #                                 alpha=alpha)
                #             for i in range(ngram_size,0,-1)]

                # add interpolation with phon_env surprisal
                if phon_env:
                    if not (len(ngram1) == 1 and self.pad_ch in ngram1[0]): # skip computing phon env probabilities with e.g. ('#>',)
                        ngram1_w_context = ngram1_phon_env.ngram_w_context
                        phonEnv_contexts = phon_env_ngrams(ngram1_phon_env.phon_env, exclude={'|S|'})
                        for context in phonEnv_contexts:
                            estimates.append(interpolation['phon_env'][ngram1_w_context].get(ngram2, 0) / sum(interpolation['phon_env'][ngram1_w_context].values()))
                            # estimates.append(lidstone_smoothing(x=interpolation['phon_env'][(ngram1_context,)].get(ngram2, 0),
                            #                                     N=sum(interpolation['phon_env'][(ngram1_context,)].values()),
                            #                                     d = len(self.lang2.phonemes) + 1,
                            #                                     alpha=alpha)
                            #                                     )
                            # Weight each contextual estimate based on the size of the context
                            ngram_weights.append(get_phonEnv_weight(context))

                weight_sum = sum(ngram_weights)
                ngram_weights = [i / weight_sum for i in ngram_weights]
                assert (len(ngram_weights) == len(estimates))
                smoothed = sum([estimate * weight for estimate, weight in zip(estimates, ngram_weights)])
                undone_ngram2 = Ngram(ngram2).undo()  # need to convert to dictionary form, whereby unigrams are strings and larger ngrams are tuples
                if phon_env:
                    if not (len(ngram1) == 1 and self.pad_ch in ngram1[0]):  # skip computing phon env probabilities with e.g. ('#>',)
                        smoothed_surprisal[ngram1_w_context][undone_ngram2] = surprisal(smoothed)
                else:
                    smoothed_surprisal[undone_ngram1][undone_ngram2] = surprisal(smoothed)

            # oov_estimates = [lidstone_smoothing(x=0, N=sum(interpolation[i][ngram1[:i]].values()),
            #                                  d = len(self.lang2.phonemes) + 1,
            #                                  alpha=alpha)
            #               for i in range(ngram_size,0,-1)]
            # if phon_env:
            #     for context in phonEnv_contexts:
            #         ngram1_context = ngram1_phon_env[0][:-1] + (context,)
            #         oov_estimates.append(lidstone_smoothing(x=0,
            #                                                 N=sum(interpolation['phon_env'][(ngram1_context,)].values()),
            #                                                 d = len(self.lang2.phonemes) + 1,
            #                                                 alpha=alpha)
            #         )
            # assert (len(ngram_weights) == len(oov_estimates))
            # smoothed_oov = max(surprisal(sum([estimate*weight for estimate, weight in zip(oov_estimates, ngram_weights)])), self.lang2.phoneme_entropy)
            smoothed_oov = self.lang2.phoneme_entropy

            if phon_env:
                if not (len(ngram1) == 1 and self.pad_ch in ngram1[0]):  # skip computing phon env probabilities with e.g. ('#>',)
                    smoothed_surprisal[ngram1_w_context] = default_dict(smoothed_surprisal[ngram1_w_context], lmbda=smoothed_oov)
            else:
                smoothed_surprisal[undone_ngram1] = default_dict(smoothed_surprisal[undone_ngram1], lmbda=smoothed_oov)

            # Prune saved surprisal values which exceed the phoneme entropy of lang2
            if phon_env:
                key = ngram1_w_context
            else:
                key = undone_ngram1
            to_prune = [ngram2 for ngram2 in smoothed_surprisal[key] if smoothed_surprisal[key][ngram2] > self.lang2.phoneme_entropy]
            for ngram_to_prune in to_prune:
                del smoothed_surprisal[key][ngram_to_prune]

        return smoothed_surprisal

    def compute_phone_surprisal(self,
                                alignments,
                                phon_env=False,
                                min_corr=2,
                                ngram_size=1, # TODO remove if not going to be developed further
                                ):
        """Computes phone surprisal based on aligned phone sequences.

        Args:
            alignments (list): list of Alignment objects representing aligned phone sequences 
            phon_env (bool, optional): Computes surprisal taking phonological environment into account. Defaults to False.

        Returns:
            (surprisal_results, phon_env_surprisal_results): tuple containing dictionaries of surprisal results.
            If phon_env=False, phon_env_surprisal_results will be None.
        """
        # Get correspondence probabilities from alignments
        corr_probs = self.correspondence_probs(
            alignments,
            counts=True,
            min_corr=min_corr,
            exclude_null=False,
            #ngram_size=ngram_size,
        )

        # Optionally calculate phonological environment correspondence probabilities
        phon_env_corr_counts = None
        if phon_env:
            phon_env_corr_counts = self.phon_env_corr_probs(
                alignments,
                counts=True,
                #ngram_size=ngram_size
            )
            
        # Calculate surprisal based on correspondence probabilities
        # NB: Will be phon_env surprisal if phon_env=True and therefore phon_env_corr_counts != None
        surprisal_results = self.phoneme_surprisal(
            corr_probs,
            phon_env_corr_counts=phon_env_corr_counts
            #ngram_size=ngram_size
        )
        # Get vanilla surprisal (no phon env) from phon_env surprisal by marginalizing over phon_env
        if phon_env:
            phon_env_surprisal_results = surprisal_results.copy()
            surprisal_results = self.marginalize_over_phon_env_surprisal(
                surprisal_results, 
                #ngram_size=ngram_size
            )
        
        # Save surprisal results
        self.lang1.phoneme_surprisal[self.lang2_name][ngram_size] = surprisal_results
        self.surprisal_dict[ngram_size] = surprisal_results
        if phon_env:
            self.lang1.phon_env_surprisal[self.lang2_name] = phon_env_surprisal_results
            self.phon_env_surprisal_dict = phon_env_surprisal_results
            
        # Write phone correlation report based on surprisal results
        phon_corr_report = os.path.join(self.phon_corr_dir, 'phon_corr.tsv')
        self.write_phon_corr_report(surprisal_results, phon_corr_report, type='surprisal')

        # Write surprisal logs
        self.log_phoneme_surprisal(phon_env=False, ngram_size=ngram_size)
        if phon_env:
            self.log_phoneme_surprisal(phon_env=True)
        
        if phon_env:
            return surprisal_results, phon_env_surprisal_results

        return surprisal_results, None

    def marginalize_over_phon_env_surprisal(self, phon_env_surprisal_dict, ngram_size=1):
        """Converts a phon env surprisal dictionary into a vanilla surprisal dictionary by marginalizing over phon envs"""
        surprisal_dict = defaultdict(lambda: defaultdict(lambda: 0))
        oov_vals = defaultdict(lambda: [])
        for phon_env_ngram in phon_env_surprisal_dict:
            if isinstance(phon_env_ngram, str):
                assert phon_env_ngram == self.gap_ch or self.pad_ch in phon_env_ngram
                ngram1 = phon_env_ngram
            elif isinstance(phon_env_ngram, tuple):
                assert len(phon_env_ngram) == 2
                ngram1, phon_env = phon_env_ngram
            else:
                raise TypeError
            count = self.lang1.phon_env_ngrams[ngram_size][phon_env_ngram]
            oov_val = get_oov_val(phon_env_surprisal_dict[phon_env_ngram])
            oov_vals[ngram1].append(oov_val)
            for ngram2, surprisal_val in phon_env_surprisal_dict[phon_env_ngram].items():
                if surprisal_val >= oov_val:
                    continue
                prob = surprisal_to_prob(surprisal_val)
                count_ngram2 = prob * count
                if count_ngram2 > 0:
                    surprisal_dict[ngram1][ngram2] += count_ngram2
        for ngram1 in surprisal_dict:
            inner_surprisal_dict = normalize_dict(surprisal_dict[ngram1])
            surprisal_dict[ngram1] = default_dict(inner_surprisal_dict, lmbda=mean(oov_vals[ngram1]))
            for ngram2, prob in surprisal_dict[ngram1].items():
                surprisal_dict[ngram1][ngram2] = surprisal(prob)
        outer_oov_val = get_oov_val(phon_env_surprisal_dict)
        surprisal_dict, oov_value = prune_oov_surprisal(default_dict(surprisal_dict, lmbda=outer_oov_val))
        return surprisal_dict

    def noncognate_thresholds(self, eval_func, sample_size=None, save=True, seed=None):
        """Calculate non-synonymous word pair scores against which to calibrate synonymous word scores"""

        # Take a sample of different-meaning words, by default as large as the same-meaning set
        if sample_size is None:
            sample_size = len(self.same_meaning)

        # Set random seed: may or may not be the default seed attribute of the PhonCorrelator class
        if not seed:
            seed = self.seed
        random.seed(seed)

        diff_sample = random.sample(self.diff_meaning, min(sample_size, len(self.diff_meaning)))
        noncognate_scores = []
        func_key = (eval_func, eval_func.hashable_kwargs)
        for pair in diff_sample:
            if pair in self.scored_words[func_key]:
                noncognate_scores.append(self.scored_words[func_key][pair])
            else:
                score = eval_func.eval(pair[0], pair[1])
                noncognate_scores.append(score)
                self.scored_words[func_key][pair] = score
        self.reset_seed()

        if save:
            key = (self.lang2_name, eval_func, sample_size, seed)
            self.lang1.noncognate_thresholds[key] = noncognate_scores

        return noncognate_scores

    def log_phoneme_pmi(self, outfile=None, threshold=0.0001, sep='\t'):
        # Save calculated PMI values to file
        if outfile is None:
            outfile = os.path.join(self.phon_corr_dir, 'phonPMI.tsv')

        # Save all segment pairs with non-zero PMI values to file
        # Skip extremely small decimals that are close to zero
        lines = []
        for seg1 in self.pmi_dict:
            for seg2 in self.pmi_dict[seg1]:
                pmi_val = round(self.pmi_dict[seg1][seg2], 3)
                if abs(pmi_val) > threshold:
                    line = [ngram2log_format(seg1), ngram2log_format(seg2), str(pmi_val)]
                    lines.append(line)
        # Sort PMI in descending order
        lines = sorted(lines, key=lambda x: x[-1], reverse=True)
        lines = '\n'.join([sep.join(line) for line in lines])

        with open(outfile, 'w') as f:
            header = sep.join(['Phone1', 'Phone2', 'PMI'])
            f.write(f'{header}\n{lines}')

    def log_phoneme_surprisal(self, outfile=None, sep='\t', phon_env=True, ngram_size=1):
        if outfile is None:
            if phon_env:
                outfile = os.path.join(self.phon_corr_dir, 'phonEnvSurprisal.tsv')
            else:
                outfile = os.path.join(self.phon_corr_dir, 'phonSurprisal.tsv')
        outdir = os.path.abspath(os.path.dirname(outfile))
        os.makedirs(outdir, exist_ok=True)

        if phon_env:
            surprisal_dict = self.phon_env_surprisal_dict
        else:
            surprisal_dict = self.surprisal_dict[ngram_size]

        lines = []
        surprisal_dict, oov_value = prune_oov_surprisal(surprisal_dict)
        oov_value = round(oov_value, 3)
        for seg1 in surprisal_dict:
            for seg2 in surprisal_dict[seg1]:
                if ngram_size > 1:
                    raise NotImplementedError  # TODO need to decide format for how to save/load larger ngrams from logs; previously they were separated by whitespace
                if phon_env:
                    seg1_str, phon_env = ngram2log_format(seg1, phon_env=True)
                else:
                    seg1_str = ngram2log_format(seg1, phon_env=False)
                lines.append([
                    seg1_str,
                    ngram2log_format(seg2, phon_env=False),  # phon_env only on seg1
                    str(round(surprisal_dict[seg1][seg2], 3)),
                    str(oov_value)
                    ]
                )
                if phon_env:
                    lines[-1].insert(1, phon_env)

        # Sort by phone1 (by phon env if relevant) and then by surprisal in ascending order
        if phon_env:
            lines = sorted(lines, key=lambda x: (x[0], x[1], x[3], x[2]), reverse=False)
        else:
            lines = sorted(lines, key=lambda x: (x[0], x[2], x[1]), reverse=False)
        lines = '\n'.join([sep.join(line) for line in lines])
        with open(outfile, 'w') as f:
            header = ['Phone1', 'Phone2', 'Surprisal', 'OOV_Smoothed']
            if phon_env:
                header.insert(1, "PhonEnv")
            header = sep.join(header)
            f.write(f'{header}\n{lines}')

    def log_sample(self, sample, sample_n, seed=None):
        if seed is None:
            seed = self.seed
        sample = sorted(
            [
                f'[{word1.concept}] {word1.orthography} /{word1.ipa}/ - {word2.orthography} /{word2.ipa}/'
                for word1, word2 in sample
            ]
        )
        sample_log = f'SAMPLE: {sample_n}\nSEED: {seed}\n'
        sample_log += '\n'.join(sample)
        return sample_log

    def write_sample_log(self, sample_logs, log_file):
        log_dir = os.path.abspath(os.path.dirname(log_file))
        os.makedirs(log_dir, exist_ok=True)
        content = '\n\n'.join([sample_logs[sample_n] for sample_n in range(len(sample_logs))])
        with open(log_file, 'w') as f:
            f.write(content)

    def log_iteration(self, iteration, qualifying_words, disqualified_words, method=None, same_meaning_alignments=None):
        iter_log = []
        if method == 'surprisal':
            assert same_meaning_alignments is not None

            def get_word_pairs(indices, lst):
                aligns = [lst[i] for i in indices]
                pairs = [(align.word1, align.word2) for align in aligns]
                return pairs

            qualifying = get_word_pairs(qualifying_words[iteration], same_meaning_alignments)
            prev_qualifying = get_word_pairs(qualifying_words[iteration - 1], same_meaning_alignments)
            disqualified = get_word_pairs(disqualified_words[iteration], same_meaning_alignments)
            prev_disqualified = get_word_pairs(disqualified_words[iteration - 1], same_meaning_alignments)
        else:
            qualifying = qualifying_words[iteration]
            prev_qualifying = qualifying_words[iteration - 1]
            disqualified = disqualified_words[iteration]
            prev_disqualified = disqualified_words[iteration - 1]
        iter_log.append(f'Iteration {iteration}')
        iter_log.append(f'\tQualified: {len(qualifying)}')
        iter_log.append(f'\tDisqualified: {len(disqualified)}')
        added = set(qualifying) - set(prev_qualifying)
        iter_log.append(f'\tAdded: {len(added)}')
        for word1, word2 in sort_wordlist(added):
            iter_log.append(f'\t\t{word1.orthography} /{word1.ipa}/ - {word2.orthography} /{word2.ipa}/')
        removed = set(disqualified) - set(prev_disqualified)
        iter_log.append(f'\tRemoved: {len(removed)}')
        for word1, word2 in sort_wordlist(removed):
            iter_log.append(f'\t\t{word1.orthography} /{word1.ipa}/ - {word2.orthography} /{word2.ipa}/')

        iter_log = '\n'.join(iter_log)

        return iter_log

    def write_iter_log(self, iter_logs, log_file):
        log_dir = os.path.abspath(os.path.dirname(log_file))
        os.makedirs(log_dir, exist_ok=True)
        with open(log_file, 'w') as f:
            f.write(f'Same meaning pairs: {len(self.same_meaning)}\n')
            for n in iter_logs:
                iter_log = '\n\n'.join(iter_logs[n][:-1])
                f.write(f'****SAMPLE {n+1}****\n')
                f.write(iter_log)
                final_qualifying, final_disqualified = iter_logs[n][-1]
                f.write('\n\nFinal qualifying:\n')
                for word1, word2 in sort_wordlist(final_qualifying):
                    f.write(f'\t\t{word1.orthography} /{word1.ipa}/ - {word2.orthography} /{word2.ipa}/\n')
                f.write('\nFinal disqualified:\n')
                for word1, word2 in sort_wordlist(final_disqualified):
                    f.write(f'\t\t{word1.orthography} /{word1.ipa}/ - {word2.orthography} /{word2.ipa}/\n')
                f.write('\n\n-------------------\n\n')

    def log_alignments(self, alignments, align_log):
        for alignment in alignments:
            key = f'/{alignment.word1.ipa}/ - /{alignment.word2.ipa}/'
            align_str = visual_align(alignment.alignment, gap_ch=alignment.gap_ch)
            align_log[key][align_str] += 1

    def write_alignments_log(self, alignment_log, log_file):
        sorted_alignment_keys = sorted(alignment_log.keys())
        with open(log_file, 'w') as f:
            for key in sorted_alignment_keys:
                f.write(f'{key}\n')
                sorted_alignments = dict_tuplelist(alignment_log[key])
                sorted_alignments.sort(key=lambda x: (x[-1], x[0]), reverse=True)
                for alignment, count in sorted_alignments:
                    freq = f'{count}/{sum(alignment_log[key].values())}'
                    f.write(f'[{freq}] {alignment}\n')
                f.write('\n-------------------\n\n')

    def write_phon_corr_report(self, corr, outfile, type, min_prob=0.05):
        lines = []
        corr, _ = prune_oov_surprisal(corr)
        l1_phons = sorted([p for p in corr if self.gap_ch not in p], key=lambda x: Ngram(x).string)
        for p1 in l1_phons:
            p2_candidates = corr[p1]
            if len(p2_candidates) > 0:
                p2_candidates = dict_tuplelist(p2_candidates, reverse=True)
                for p2, score in p2_candidates:
                    if type == 'surprisal':
                        prob = surprisal_to_prob(score)  # turn surprisal value into probability
                        if prob >= min_prob:
                            p1 = Ngram(p1).string
                            p2 = Ngram(p2).string
                            line = [p1, p2, str(round(prob, 3))]
                            lines.append(line)
                    else:
                        raise NotImplementedError  # not implemented for PMI
        # Sort by corr value, then by phone string if values are equal
        lines.sort(key=lambda x: (x[-1], x[0], x[1]))
<<<<<<< HEAD
        header = '\t'.join([self.lang1_name, self.lang2_name, 'probability'])
=======
        lines = ['\t'.join(line) for line in lines]
        header = '\t'.join([self.lang1.name, self.lang2.name, 'probability'])
>>>>>>> 258dd9b2
        lines = '\n'.join(lines)
        content = '\n'.join([header, lines])
        with open(outfile, 'w') as f:
            f.write(f'{content}')


@lru_cache(maxsize=None)
def get_phonEnv_weight(phonEnv):
    # Weight contextual estimate based on the size of the context
    # #|S|< would have weight 3 because it considers the segment plus context on both sides
    # #|S would have weight 2 because it considers only the segment plus context on one side
    # #|S|<_l would have weight 4 because it the context on both sides, with two attributes of RHS context
    # #|S|<_ALVEOLAR_l would have weight 5 because it the context on both sides, with three attributes of RHS context
    prefix, base, suffix = phonEnv.split('|')
    weight = 1
    prefix = [p for p in prefix.split('_') if p != '']
    suffix = [s for s in suffix.split('_') if s != '']
    weight += len(prefix)
    weight += len(suffix)
    return weight<|MERGE_RESOLUTION|>--- conflicted
+++ resolved
@@ -1643,12 +1643,8 @@
                         raise NotImplementedError  # not implemented for PMI
         # Sort by corr value, then by phone string if values are equal
         lines.sort(key=lambda x: (x[-1], x[0], x[1]))
-<<<<<<< HEAD
+        lines = ['\t'.join(line) for line in lines]
         header = '\t'.join([self.lang1_name, self.lang2_name, 'probability'])
-=======
-        lines = ['\t'.join(line) for line in lines]
-        header = '\t'.join([self.lang1.name, self.lang2.name, 'probability'])
->>>>>>> 258dd9b2
         lines = '\n'.join(lines)
         content = '\n'.join([header, lines])
         with open(outfile, 'w') as f:
