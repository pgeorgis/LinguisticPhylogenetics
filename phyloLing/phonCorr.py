import logging
import os
import random
from collections import defaultdict
from functools import lru_cache
from itertools import product
from math import inf, log
from statistics import mean, stdev
from typing import Self

import numpy as np
from constants import (END_PAD_CH, GAP_CH_DEFAULT, PAD_CH_DEFAULT,
                       PHONE_CORRELATORS_INDEX_KEY, SEG_JOIN_CH, START_PAD_CH)
from nltk.translate import AlignedSent, IBMModel1, IBMModel2
from phonAlign import Alignment
from phonUtils.phonEnv import phon_env_ngrams
from phonUtils.phonSim import phone_sim
from phonUtils.segment import Segment, _toSegment
from scipy.stats import norm
from utils.alignment import (calculate_alignment_costs,
                             needleman_wunsch_extended)
from utils.distance import Distance
from utils.doculect import Doculect
from utils.information import (get_oov_val, pointwise_mutual_info,
                               prune_oov_surprisal, surprisal,
                               surprisal_to_prob)
from utils.logging import (log_phon_corr_iteration, write_alignments_log,
                           write_phon_corr_iteration_log,
                           write_phon_corr_report, write_phoneme_pmi_report,
                           write_phoneme_surprisal_report, write_sample_log)
from utils.phoneme_map import (PhonemeMap, average_corrs, average_nested_dicts,
                               reverse_corr_dict_map)
from utils.sequence import (Ngram, PhonEnvNgram, end_token,
                            filter_out_invalid_ngrams, pad_sequence,
                            start_token)
from utils.utils import (balanced_resample, create_default_dict, default_dict,
                         normalize_dict, segment_ranges)
from utils.wordlist import Wordlist, sort_wordlist

logging.basicConfig(level=logging.INFO, format='%(asctime)s phonCorr %(levelname)s: %(message)s')
logger = logging.getLogger(__name__)

# Designate phonetic feature distance for alignment purposes
PROSODIC_UNIT_LABELS = {'TONEME', 'SUPRASEGMENTAL'}

@lru_cache(maxsize=None)
def is_prosodic_unit(segment):
    segment = _toSegment(segment) if not isinstance(segment, Segment) else segment
    if segment.phone_class in PROSODIC_UNIT_LABELS:
        return True
    return False

def phone_dist(x, y, **kwargs):
    if x == y:
        return 0
    # Free-standing tonemes and suprasegmentals get distance of 0 to each other
    # (for alignment purposes only)
    if is_prosodic_unit(x) and is_prosodic_unit(y):
        return 0
    sim = phone_sim(x, y, **kwargs)
    if sim > 0:
        return log(sim)
    return -inf
PhoneFeatureDist = Distance(phone_dist, name='PhoneFeatureDist')
PHON_GOP = -1.2 # approximately corresponds to log(0.3), i.e. insert gap if less than 30% phonetic similarity

def fit_ibm_align_model(corpus: list[tuple],
                        iterations: int=5,
                        gap_ch: str=GAP_CH_DEFAULT,
                        ibm_model: int=2,
                        seed:int =None,
                        ):
    """Fits an IBM alignment model on a corpus of word pairs and
    returns the aligned corpus, fitted model, and translation table of correspondences.

    Args:
        corpus (list[tuple]): list of (Word, Word) tuple pairs
        iterations (int, optional): Number of iterations to run EM algorithm.
        gap_ch (str, optional): Gap character.
        ibm_model (int, optional): IBM model.
        seed (int, optional): Random seed.

    Raises:
        ValueError: If an invalid IBM model is specified.

    Returns:
        tuple: (corpus, fit_model, translation_table)
    """
    if ibm_model == 1:
        ibm_model = IBMModel1
    elif ibm_model == 2:
        ibm_model = IBMModel2
    else:
        raise ValueError(f"Invalid IBM model: {ibm_model}")

    # Set random seed
    if seed is not None:
        random.seed(seed)
        np.random.seed(seed)

    corpus = [AlignedSent(word1, word2) for word1, word2 in corpus]
    fit_model = ibm_model(corpus, iterations)
    translation_table = fit_model.translation_table
    for seg1 in translation_table:
        translation_table[seg1][gap_ch] = translation_table[seg1].get(None, 0)
        if None in translation_table[seg1]:
            del translation_table[seg1][None]
    # Align full corpus using the fitted IBM model
    fit_model.align_all(corpus)

    # Return aligned corpus, fit_model, translation_table
    return corpus, fit_model, translation_table


def postprocess_ibm_alignment(aligned_pair, remove_non_sequential_complex_alignments=True):
    # Postprocess start-end boundary alignments
    alignment = postprocess_boundary_alignments(aligned_pair)
    seq1 = aligned_pair.words
    seq2 = aligned_pair.mots

    # Initialize alignment dicts
    aligned_seq1 = defaultdict(lambda:[])
    aligned_seq2 = defaultdict(lambda:[])

    # Fill in aligned dicts
    for idx1, idx2 in alignment:
        if idx1 is not None:
            aligned_seq1[idx1].append(idx2)
        if idx2 is not None:
            aligned_seq2[idx2].append(idx1)

    # Add gaps
    for idx1, _ in enumerate(seq1):
        if idx1 not in aligned_seq1:
            aligned_seq1[idx1].append(None)
    for idx2, _ in enumerate(seq2):
        if idx2 not in aligned_seq2:
            aligned_seq2[idx2].append(None)

    if remove_non_sequential_complex_alignments:
        """IBM alignment can produce alignments with units aligned in multiple places, e.g.
        [(0, 0), (1, 1), (2, 9), (3, 3), (4, 4), (5, 7), (6, 4), (7, 9), (8, 10)]
        where idx 9 in seq2 is aligned to both idx 2 and idx 7 in seq1

        Disallow such complex/double alignments if they are not consecutive
        """
        for j, i_s in aligned_seq2.items():
            i_s.sort()
            if len(i_s) > 1:
                i_i = 0
                i_s_len = len(i_s)
                i_s_copy = i_s[:]
                while i_i < i_s_len-1:
                    i = i_s_copy[i_i]
                    i_next = i_s_copy[i_i + 1]
                    if abs(i - i_next) > 1:
                        anchor = mean(i_s+[j])

                        # Find which of the two is more distant from anchor
                        more_distant_i = max(i_next, i, key=lambda x: abs(x - anchor))
                        aligned_seq2[j].remove(more_distant_i)
                        if len(aligned_seq1[more_distant_i]) > 1:
                            aligned_seq1[more_distant_i].remove(j)
                        else:
                            aligned_seq1[more_distant_i] = [None]
                    i_i += 1

    return aligned_seq1, aligned_seq2


def postprocess_boundary_alignments(aligned_pair):
    """Correct alignment of a start boundary with an end boundary."""
    seq1_len = len(aligned_pair.words)
    seq2_len = len(aligned_pair.mots)
    alignment = list(aligned_pair.alignment)
    if (0, seq2_len-1) in alignment:
        idx = alignment.index((0, seq2_len-1))
        alignment[idx] = (0, 0)
    elif (seq1_len-1, 0) in alignment:
        idx = alignment.index((seq1_len-1, 0))
        alignment[idx] = (0, 0)
    alignment.sort(key=lambda x: (x[0], -float('inf') if x[-1] is None else x[-1]))
    return alignment


def prune_corrs(corr_map: PhonemeMap, min_val: int=2, exc1: set=None, exc2: set=None):
    # Prune correspondences below a minimum count/probability threshold
    for seg1 in corr_map.get_primary_keys():
        if exc1 and Ngram(seg1).string in exc1:
            continue
        seg2_to_del = [
            seg2
            for seg2 in corr_map.get_secondary_keys(seg1)
            if corr_map.get_value(seg1, seg2) < min_val
        ]
        for seg2 in seg2_to_del:
            if exc2 and Ngram(seg2).string in exc2:
                continue
            corr_map.delete_value(seg1, seg2)
    # Delete empty seg1 entries
    seg1_to_del = [
        seg1
        for seg1 in corr_map.get_primary_keys()
        if len(corr_map.get_secondary_keys(seg1)) == 0
    ]
    for seg1 in seg1_to_del:
        corr_map.delete_primary_key(seg1)
    return corr_map


def prune_extraneous_synonyms(wordlist: Wordlist,
                              alignments: list,
                              family_index: dict,
                              scores: list=None,
                              maximize_score: bool=True,
                              ):
    # Resolve synonyms: prune redundant/extraneous
    # If a concept has >1 words listed, we may end up with, e.g.
    # DE <Kopf> - NL <kop>
    # DE <Haupt> - NL <hoofd>
    # but also
    # DE <Kopf> - NL <hoofd>
    # DE <Haupt> - NL <kop>
    # If both languages have >1 qualifying words for a concept, only consider the best pairings, i.e. prune the extraneous pairs
    if scores is None:
        scores = [alignment.cost for alignment in alignments]
    assert len(wordlist.word_pairs) == len(alignments) == len(scores)

    def score_is_better(score1, score2):
        # maximize_score : if True, the optimum alignment has a score score
        #                  if False, the optimum alignment has the lowest score (lowest cost))
        if maximize_score:
            if score1 > score2:
                return True
            return False
        return score1 < score2

    # Count instances of concepts to check for concepts with >1 word pair
    concept_counts = defaultdict(lambda: 0)
    concept_indices = defaultdict(lambda: [])
    tied_indices = defaultdict(lambda: set())
    indices_to_prune = set()
    for q, pair in enumerate(wordlist.word_pairs):
        word1, word2 = pair
        concept = word1.concept
        concept_counts[concept] += 1
        concept_indices[concept].append(q)

    # Find optimal mappings for each concept with >1 word pair
    for concept, count in concept_counts.items():
        if count > 1:
            best_pairings = {}
            best_pairing_scores = {}
            for index in concept_indices[concept]:
                word1, word2 = wordlist.word_pairs[index]
                score = scores[index]  # TODO seems like this could benefit from a Wordpair object
                if word1 not in best_pairings or score_is_better(score, best_pairing_scores[word1]):
                    best_pairings[word1] = index, word2
                    best_pairing_scores[word1] = score
                elif score == best_pairing_scores[word1]:
                    # In case of tied correspondence-based scores, consider the phonetic distance too
                    from wordDist import phonological_dist
                    best_index, word2_best = best_pairings[word1]
                    best_alignment = alignments[best_index]
                    current_alignment = alignments[index]
                    # TODO check that these word objects input to phonological_dist are the right ones
                    phon_dist_best = phonological_dist(word1, word2_best, alignment=best_alignment, family_index=family_index)
                    phon_dist_current = phonological_dist(word1, word2, alignment=current_alignment, family_index=family_index)
                    if maximize_score:
                        phon_dist_best *= -1
                        phon_dist_current *= -1
                    best_score = best_pairing_scores[word1] + phon_dist_best
                    current_score = score + phon_dist_current
                    if best_score == current_score:
                        # If still no distance between the two pairs, use both as there is no good way to select one
                        tied_indices[concept].update({index, best_index})
                    elif score_is_better(current_score, best_score):
                        best_pairings[word1] = index, word2
                        best_pairing_scores[word1] = score

            # Now best_pairings contains the best mapping for each concept
            # based on the best (highest/lowest) scoring pair wrt to first language word
            best_indices = [index for index, _ in best_pairings.values()]
            for index in concept_indices[concept]:
                if index not in best_indices and index not in tied_indices[concept]:
                    indices_to_prune.add(index)

            # Now check for multiple l1 words mappedåto the same l2 word
            # Choose only the best of these
            selected_word2 = [wordlist.word_pairs[index][-1] for index in best_indices]
            if len(set(selected_word2)) < len(best_indices):
                for word2 in set(selected_word2):
                    indices = [index for index in best_indices if wordlist.word_pairs[index][-1] == word2]
                    if maximize_score:
                        best_choice = max(indices, key=lambda x: scores[x])
                    else:
                        best_choice = min(indices, key=lambda x: scores[x])
                    indices_to_prune.update([index for index in indices if index != best_choice])

    # Then prune all suboptimal word pair indices
    indices_to_prune = sorted(list(indices_to_prune), reverse=True)
    for index in indices_to_prune:
        wordlist.remove_by_index(idx=index)
        del alignments[index]

    return wordlist, alignments


class PhonCorrelator:
    def __init__(self,
                 lang1,
                 lang2,
                 wordlist=None,
                 gap_ch=GAP_CH_DEFAULT,
                 pad_ch=PAD_CH_DEFAULT,
                 seed=1,
                 log_outdir=None,
                 ):
        # Set Doculect objects
        self.lang1 = lang1
        self.lang1_name = lang1.name
        self.lang2 = lang2
        self.lang2_name = lang2.name

        # Alignment parameters
        self.gap_ch = gap_ch
        self.pad_ch = pad_ch
        self.seed = seed

        # Prepare wordlists: sort out same/different-meaning words and loanwords
        self.input_wordlist = tuple(wordlist) if wordlist is not None else wordlist  # used for initializing twin, needs to be None of wordlist input arg was also None
        self.wordlist = self.get_concept_list(wordlist)
        self.same_meaning, self.diff_meaning, self.loanwords = self.prepare_wordlists()
        self.samples = {}

        # PMI and surprisal results
        self.low_coverage_phones = None
        self.pmi_results: PhonemeMap = PhonemeMap()
        self.surprisal_results = create_default_dict(self.lang2.phoneme_entropy, 3)
        self.phon_env_surprisal_results = create_default_dict(self.lang2.phoneme_entropy, 3)
        
        # Non-cognate thresholds for calibration
        self.noncognate_thresholds: dict[(Distance, int, int), list] = defaultdict(list)

        # Logging output directories
        self.log_outdir = log_outdir if log_outdir else ""  # TODO revisit what default outdir path should be
        self.phon_corr_dir = os.path.join(self.log_outdir, self.lang1.path_name, self.lang2.path_name)
        os.makedirs(self.phon_corr_dir, exist_ok=True)
        self.align_log = create_default_dict(0, 2)

    def get_twin(self, phone_correlators_index) -> Self:
        """Retrieve the twin PhonCorrelator object for the reverse direction of the same language pair."""
        if self.lang1_name == self.lang2_name:
            return self, phone_correlators_index
        twin_correlator, phone_correlators_index = get_phone_correlator(
            self.lang2,
            self.lang1,
            phone_correlators_index=phone_correlators_index,
            wordlist=self.input_wordlist,
            seed=self.seed,
            log_outdir=self.log_outdir,
        )
        return twin_correlator, phone_correlators_index

    def reset_seed(self):
        random.seed(self.seed)

    def get_concept_list(self, wordlist=None):
        # If no wordlist is provided, by default use all concepts shared by the two languages
        if wordlist is None:
            wordlist = self.lang1.vocabulary.keys() & self.lang2.vocabulary.keys()

        # If a wordlist is provided, use only the concepts shared by both languages
        else:
            wordlist = set(wordlist) & self.lang1.vocabulary.keys() & self.lang2.vocabulary.keys()

        return wordlist

    def prepare_wordlists(self):
        # Get lexical items in each language belonging to the specified wordlist
        l1_wordlist = [word for concept in self.wordlist for word in self.lang1.vocabulary[concept]]
        l2_wordlist = [word for concept in self.wordlist for word in self.lang2.vocabulary[concept]]

        # Get all unique combinations of L1 and L2 word
        # Sort the wordlists in order to ensure that random samples of same/different meaning pairs are reproducible
        all_wordpairs = sort_wordlist(product(l1_wordlist, l2_wordlist))

        # Sort out same-meaning from different-meaning word pairs, and loanwords
        same_meaning, diff_meaning, loanwords = [], [], []
        for pair in all_wordpairs:
            word1, word2 = pair
            concept1, concept2 = word1.concept, word2.concept
            if concept1 == concept2:
                if word1.loanword or word2.loanword:
                    loanwords.append(pair)
                else:
                    same_meaning.append(pair)
            else:
                diff_meaning.append(pair)

        # Return a tuple of the three word type lists
        return same_meaning, diff_meaning, loanwords

    def sample_wordlists(self, n_samples, sample_size, start_seed=None, log_outfile='samples.log'):
        # Take N samples of same- and different-meaning words
        if start_seed is None:
            start_seed = self.seed

        samples = self.samples
        new_samples = False
        if log_outfile:
            sample_logs = {}

        # Track how many times each index has been sampled
        same_meaning_count = np.zeros(len(self.same_meaning))
        diff_meaning_count = np.zeros(len(self.diff_meaning))
        diff_n = min(sample_size, len(self.diff_meaning))
        for sample_n in range(n_samples):
            seed_i = start_seed + sample_n

            # Skip previously saved samples
            if (seed_i, sample_size) in samples:
                continue

            # Draw new samples if not yet done
            new_samples = True

            # Initialize random number generator with seed
            rng = np.random.default_rng(seed_i)

            # Take balanced resampling of same-meaning words
            synonym_sample, same_meaning_count = balanced_resample(
                self.same_meaning, sample_size, same_meaning_count, rng
            )

            # Take a sample of different-meaning words, as large as the same-meaning set
            diff_sample, diff_meaning_count = balanced_resample(
                self.diff_meaning, diff_n, diff_meaning_count, rng
            )

            # Record samples
            samples[(seed_i, sample_size)] = (synonym_sample, diff_sample)

            # Log samples
            if log_outfile:
                same_meaning_sample_log = self.log_sample(
                    synonym_sample, sample_n, label="synonym", seed=seed_i
                )
                diff_meaning_sample_log = self.log_sample(
                    diff_sample, sample_n, label="different meaning", seed=seed_i
                )
                sample_logs[sample_n] = (same_meaning_sample_log, diff_meaning_sample_log)

        # Update dictionary of samples
        if new_samples:
            self.samples.update(samples)

        # Write sample log (only if new samples were drawn)
        if log_outfile and new_samples:
            sample_log_file = os.path.join(self.log_outdir, self.lang1.path_name, self.lang2.path_name, log_outfile)
            write_sample_log(sample_logs, sample_log_file)

        return samples

    def pad_wordlist(self, wordlist, pad_n=1):
        def _pad(seq):
            return pad_sequence(seq, pad_ch=self.pad_ch, pad_n=pad_n)
        return [map(_pad, word) for word in wordlist]

    def align_wordlist(self,
                       wordlist: Wordlist | list,
                       align_costs: PhonemeMap = None,
                       remove_uncompacted_padding: bool=True,
                       add_phon_dist: bool=True,
                       # phon_env=False,
                       **kwargs):
        """Returns a list of the aligned segments from the wordlists"""

        # Optionally add phone similarity measure between phone pairs to align costs/scores
        if add_phon_dist and align_costs.phon_dist_added is False:
            for ngram1, ngram2 in align_costs.get_key_pairs():
                ngram1 = Ngram(ngram1)
                ngram2 = Ngram(ngram2)

                # Remove gaps and boundaries
                gapless_ngram1 = ngram1.remove_boundaries(self.pad_ch).remove_gaps(self.gap_ch)
                gapless_ngram2 = ngram2.remove_boundaries(self.pad_ch).remove_gaps(self.gap_ch)

                # Skip computing phonetic similarity between gaps/boundaries with each other
                if gapless_ngram1.size == 0 and gapless_ngram2.size == 0:
                    continue
                # For full gaps/boundaries with segments, assign cost as GOP * length of segment sequence
                elif gapless_ngram1.size == 0 or gapless_ngram2.size == 0:
                    phon_align_cost = PHON_GOP * max(gapless_ngram1.size, gapless_ngram2.size)
                # Directly compute phonetic distance of two single phones
                elif gapless_ngram1.size == 1 and gapless_ngram2.size == 1:
                    phon_align_cost = PhoneFeatureDist.eval(gapless_ngram1.string, gapless_ngram2.string)
                # Else compute phonetic distance of the two aligned ngram sequences
                else:
                    phon_costs: PhonemeMap = calculate_alignment_costs(
                        gapless_ngram1.ngram,
                        gapless_ngram2.ngram,
                        cost_func=PhoneFeatureDist,
                        as_indices=False
                    )
                    phon_align_cost, _, _ = needleman_wunsch_extended(
                        gapless_ngram1.ngram,
                        gapless_ngram2.ngram,
                        align_cost=phon_costs,
                        gap_cost=PhonemeMap(),
                        default_gop=PHON_GOP,
                        maximize_score=True,
                        gap_ch=self.gap_ch,
                        allow_complex=False
                    )
                # Add phonetic alignment cost to align_costs dict storing PMI values
                base_align_cost = align_costs.get_value(ngram1.undo(), ngram2.undo())
                align_costs.set_value(ngram1.undo(), ngram2.undo(), base_align_cost + phon_align_cost)
            align_costs.phon_dist_added = True

        word_pairs = wordlist.word_pairs if isinstance(wordlist, Wordlist) else wordlist
        alignment_list = [
            Alignment(
                seq1=word1,
                seq2=word2,
                lang1=self.lang1,
                lang2=self.lang2,
                align_costs=align_costs,
                gap_ch=self.gap_ch,
                pad_ch=self.pad_ch,
                **kwargs
            )
            for word1, word2 in word_pairs
        ]

        if remove_uncompacted_padding:
            for alignment in alignment_list:
                alignment.remove_padding()

        # if phon_env:
        #     for alignment in alignment_list:
        #         alignment.phon_env_alignment = alignment.add_phon_env()

        return alignment_list

    def get_possible_ngrams(self, lang, ngram_size, phon_env=False):
        # Iterate over all possible/attested ngrams
        # Only perform calculation for ngrams which have actually been observed/attested to
        # in the current dataset or which could have been observed (with gaps)
        if phon_env:
            attested = lang.list_ngrams(ngram_size, phon_env=True)
            phone_contexts = [(seg, env)
                              for seg in lang.phon_environments
                              for env in lang.phon_environments[seg]]
            all_ngrams = product(phone_contexts + [f'{self.pad_ch}{END_PAD_CH}', f'{START_PAD_CH}{self.pad_ch}', self.gap_ch], repeat=ngram_size)

        else:
            attested = lang.list_ngrams(ngram_size, phon_env=False)
            all_ngrams = product(list(lang.phonemes.keys()) + [f'{self.pad_ch}{END_PAD_CH}', f'{START_PAD_CH}{self.pad_ch}', self.gap_ch], repeat=ngram_size)

        gappy = set(ngram for ngram in all_ngrams if self.gap_ch in ngram)
        all_ngrams = gappy.union(attested.keys())
        all_ngrams = set(Ngram(ngram).ngram for ngram in all_ngrams)  # standardize forms
        return all_ngrams

    def fit_radial_ibm_model(self,
                             sample: Wordlist,
                             lang1: Doculect,
                             lang2: Doculect,
                             phon_env=False, # TODO add
                             ibm_model: int=2,
                             max_ngram_size: int=2,
                             min_corr: int=2,
                             seed: int=None,
                             ):
        """Fits IBM translation models on ngram sequences of varying sizes and aggregates the translation tables."""

        # Create "corpora" consisting of words segmented into unigrams or bigrams
        corpus = []
        ngram_sizes = list(range(1, max_ngram_size + 1))
        for word1, word2 in sample.word_pairs:
            segs1, segs2 = word1.segments, word2.segments
            # Optionally add phon env
            if phon_env:
                raise NotImplementedError
                env1, env2 = word1.phon_env, word2.phon_env
                segs1 = zip(segs1, env1)
                segs1 = zip(segs2, env2)
            for ngram_size_i in ngram_sizes:
                ngrams1 = word1.get_ngrams(size=ngram_size_i, pad_ch=self.pad_ch)
                ngrams1 = filter_out_invalid_ngrams(ngrams1, language=self.lang1)
                if ngram_size_i > 1:
                    ngrams1 = [SEG_JOIN_CH.join(ngram) for ngram in ngrams1]
                for ngram_size_j in ngram_sizes:
                    ngrams2 = word2.get_ngrams(size=ngram_size_j, pad_ch=self.pad_ch)
                    ngrams2 = filter_out_invalid_ngrams(ngrams2, language=self.lang2)
                    if ngram_size_j > 1:
                        ngrams2 = [SEG_JOIN_CH.join(ngram) for ngram in ngrams2]
                    corpus.append((ngrams1, ngrams2))
        corpus, _, _ = fit_ibm_align_model(
            corpus,
            gap_ch=self.gap_ch,
            ibm_model=ibm_model,
            seed=seed
        )

        # Create corr dicts in each direction from aligned segments
        # TODO add new function for this for cleanliness
        corr_dict_l1l2 = PhonemeMap(0)
        corr_dict_l2l1 = PhonemeMap(0)
        for aligned_pair in corpus:
            aligned_seq1, aligned_seq2 = postprocess_ibm_alignment(aligned_pair)
            for idx1, seq2corrs in aligned_seq1.items():
                seg_i = Ngram(aligned_pair.words[idx1]).undo()
                complex_idx2 = False
                if None not in seq2corrs:
                    seq2corrs = segment_ranges(seq2corrs)
                for idx2 in seq2corrs:
                    if idx2 is not None:
                        if isinstance(idx2, tuple):
                            complex_idx2 = True
                            start, end = idx2
                            seg_j = []
                            for x in range(start, end + 1):
                                if x == start or SEG_JOIN_CH not in aligned_pair.mots[x]:
                                    seg_j.append(Ngram(aligned_pair.mots[x]).undo())
                                else:
                                    seg_j.append(Ngram(aligned_pair.mots[x]).undo()[-1])
                            seg_j = Ngram(seg_j).ngram
                            #seg_j = Ngram(aligned_pair.mots[start:end+1]).ngram
                        else:
                            seg_j = Ngram(aligned_pair.mots[idx2]).undo()
                    else:
                        seg_j = self.gap_ch
                    corr_dict_l1l2.increment_value(seg_i, seg_j, 1)
                    if complex_idx2:
                        corr_dict_l2l1.increment_value(seg_j, seg_i, 1)
                        # for seg_j_j in seg_j:
                        #     corr_dict_l2l1.increment_value(seg_j_j, seg_i, -1)  # if this is added back, need to ensure the value doesn't become negative
            for idx2, seq1corrs in aligned_seq2.items():
                seg_j = Ngram(aligned_pair.mots[idx2]).undo()
                complex_idx1 = False
                if None not in seq1corrs:
                    seq1corrs = segment_ranges(seq1corrs)
                for idx1 in seq1corrs:
                    if idx1 is not None:
                        if isinstance(idx1, tuple):
                            complex_idx1 = True
                            start, end = idx1
                            seg_i = []
                            for x in range(start, end + 1):
                                if x == start or SEG_JOIN_CH not in aligned_pair.words[x]:
                                    seg_i.append(Ngram(aligned_pair.words[x]).undo())
                                else:
                                    seg_i.append(Ngram(aligned_pair.words[x]).undo()[-1])
                            seg_i = Ngram(seg_i).ngram
                            #seg_i = Ngram(aligned_pair.words[start:end+1]).ngram
                        else:
                            seg_i = Ngram(aligned_pair.words[idx1]).undo()
                    else:
                        seg_i = self.gap_ch
                    corr_dict_l2l1.increment_value(seg_j, seg_i, 1)
                    if complex_idx1:
                        corr_dict_l1l2.increment_value(seg_i, seg_j, 1)
                        # for seg_i_i in seg_i:
                        #     corr_dict_l1l2.increment_value(seg_i_i, seg_j, -1) # if this is added back, need to ensure the value doesn't become negative

        # Prune correspondences which occur fewer than min_corr times
        # with the exception of phones which occur fewer than min_corr times in the sample
        exc1, exc2 = sample.phones_below_min_corr(min_corr=min_corr, lang1=lang1, lang2=lang2)
        corr_dict_l1l2 = prune_corrs(corr_dict_l1l2, min_val=min_corr, exc1=exc1, exc2=exc2)
        corr_dict_l2l1 = prune_corrs(corr_dict_l2l1, min_val=min_corr, exc1=exc1, exc2=exc2)

        return corr_dict_l1l2, corr_dict_l2l1

    def joint_probs(self, conditional_counts: PhonemeMap, wordlist: Wordlist):
        """Converts a nested dictionary of conditional phoneme frequencies into a nested dictionary of joint probabilities.
        
        Args:
            conditional_counts (PhonemeMap): Nested dictionary of conditional frequencies.
            wordlist (Wordlist): Wordlist for searching ngram probabilities.

        Returns:
            PhonemeMap: Nested dictionary of joint phoneme probabilities.
        """
        joint_probabilities = PhonemeMap(0)

        # Aggregate total counts of seg1 and adjust conditional counts
        # by marginalizing over all unigrams of aligned units
        agg_seg1_totals = defaultdict(lambda: 0)
        adj_cond_counts = PhonemeMap(0)
        for seg1 in conditional_counts.get_primary_keys():
            seg1_ngram = Ngram(seg1)

            # Get the total occurrence of this segment/ngram
            seg1_totals = sum(conditional_counts.get_primary_key_map(seg1).values())

            # Update count of full higher-order lang1 ngram
            if seg1_ngram.size > 1:
                agg_seg1_totals[seg1] += seg1_totals

                # Update correspondence counts of full higher-order lang1 ngram
                # with full higher-order lang2 ngram and with all lang2 component unigrams
                for seg2, cond_val in conditional_counts.get_primary_key_map(seg1).items():
                    seg2_ngram = Ngram(seg2)
                    # full higher-order lang1 ngram with higher-order lang2 ngram
                    if seg2_ngram.size > 1:
                        adj_cond_counts.increment_value(seg1, seg2, cond_val)
                    # full higher-order lang1 ngram with lang2 component unigrams
                    for seg2_j in seg2_ngram.ngram:
                        adj_cond_counts.increment_value(seg1, seg2_j, cond_val)

            # Update aggregated counts of all component lang1 unigrams
            for seg1_i in seg1_ngram.ngram:
                agg_seg1_totals[seg1_i] += seg1_totals

                # Adjust correspondence counts for each component unigram in lang1
                # And the full ngram in lang2, as well as component unigrams of lang2 ngram
                for seg2, cond_val in conditional_counts.get_primary_key_map(seg1).items():
                    seg2_ngram = Ngram(seg2)

                    # Update the count for the full ngram in seg2
                    if seg2_ngram.size > 1:
                        adj_cond_counts.increment_value(seg1_i, seg2, cond_val)

                    # TODO also ngram sizes between N and 1, e.g. if a trigram, update component bigram counts
                    # # Update the counts for all lower-order ngrams until unigrams
                    # for n in range(seg2_ngram.size-1, 1, -1):
                    #     # Get all possible sub-ngrams of size `n` from `seg2`
                    #     for sub_ngram in generate_ngrams(seg2_ngram.ngram, ngram_size=n):
                    #         adj_cond_counts[seg1_i][sub_ngram] += cond_val

                    # Also update for each unigram component of seg2
                    for seg2_j in seg2_ngram.ngram:
                        adj_cond_counts.increment_value(seg1_i, seg2_j, cond_val)

        # Henceforth use the adjusted correspondence count dict
        conditional_counts = adj_cond_counts
        for seg1 in conditional_counts.get_primary_keys():
            seg1_ngram = Ngram(seg1)
            seg1_totals = agg_seg1_totals[seg1]
            for seg2 in conditional_counts.get_secondary_keys(seg1):
                seg2_ngram = Ngram(seg2)
                cond_count = conditional_counts.get_value(seg1, seg2)
                cond_prob = cond_count / seg1_totals
                p_ind1 = wordlist.ngram_probability(seg1_ngram, lang=1)
                joint_prob = cond_prob * p_ind1
                joint_probabilities.set_value(seg1, seg2, joint_prob)
        return joint_probabilities

    def correspondence_counts(self,
                              alignment_list,
                              wordlist: Wordlist,
                              ngram_size=1,
                              min_corr=2,
                              exclude_null=True,
                              pad=False,
                             ) -> PhonemeMap:
        """Returns a dictionary of conditional phone counts, based on a list
        of Alignment objects.
        exclude_null : Bool; if True, does not consider aligned pairs including a null segment"""

        corr_counts = PhonemeMap(0)
        for alignment in alignment_list:
            if exclude_null:
                _alignment = alignment.remove_gaps()
            else:
                _alignment = alignment.alignment
            # Pad with at least one boundary position
            pad_n = 0
            if pad:
                pad_n = max(1, ngram_size - 1)
                _alignment = alignment.pad(
                    ngram_size,
                    alignment=_alignment,
                    pad_ch=self.pad_ch,
                    pad_n=pad_n
                )

            for i in range(ngram_size - 1, len(_alignment)):
                ngram = _alignment[i - (ngram_size - 1):i + 1]
                seg1, seg2 = list(zip(*ngram))
                corr_counts.increment_value(seg1, seg2, 1)

        if min_corr > 1:
            exc1, exc2 = wordlist.phones_below_min_corr(
                min_corr=min_corr,
                lang1=self.lang1,
                lang2=self.lang2
            )
            corr_counts = prune_corrs(
                corr_counts,
                min_val=min_corr,
                exc1=exc1,
                exc2=exc2
            )

        return corr_counts

    def phon_env_corr_probs(self, alignment_list, counts=False, ngram_size=1):
        if ngram_size > 1:
            raise NotImplementedError

        corr_counts = defaultdict(lambda: defaultdict(lambda: 0))
        for alignment in alignment_list:
            phon_env_align = alignment.add_phon_env()
            for phon_env_seg1, seg2 in phon_env_align:
                corr_counts[phon_env_seg1][seg2] += 1
        if not counts:
            for seg1 in corr_counts:
                corr_counts[seg1] = normalize_dict(corr_counts[seg1])

        return corr_counts

    def phoneme_pmi(self,
                    conditional_counts: PhonemeMap,
                    l1: Doculect,
                    l2: Doculect,
                    wordlist: Wordlist) -> PhonemeMap:
        """Computes phoneme PMI based on conditional counts from a paired wordlist.

        Args:
            conditional_counts (PhonemeMap): Mapping of conditional correspondence probabilities in potential cognates.
            l1 (Doculect): First doculect/language.
            l2 (Doculect): Second doculect/language.
            wordlist (Wordlist, optional): _description_. Defaults to None.

        Returns:
            PhonemeMap: Mapping of phoneme pairs from the two languages with their PMI values.
        """

        # Convert conditional probabilities to joint probabilities
        joint_probabilities = self.joint_probs(conditional_counts, wordlist=wordlist)
        reversed_conditional_counts = reverse_corr_dict_map(conditional_counts)

        # Get set of all possible phoneme correspondences
        segment_pairs = set(
            [
                (seg1, seg2)
                for seg1 in l1.phonemes
                for seg2 in l2.phonemes
            ]
        )
        # Extend with any more complex ngram correspondences discovered
        segment_pairs.update(
            [
                (corr1, corr2)
                for corr1, corr2 in joint_probabilities.get_key_pairs()
                if corr1 not in l1.phonemes or corr2 not in l2.phonemes
            ]
        )
        # Extend with gaps in seq1, not included in joint_prob_dist (but in the seq2 nested dicts and therefore in reverse_cond_counts already)
        segment_pairs.update([(self.gap_ch, seg2) for seg2 in l2.phonemes])
        segment_pairs.update([(self.gap_ch, corr2)
                              for _, corr2 in joint_probabilities.get_key_pairs()
                              if corr2 not in l2.phonemes])
        # Extend with gap and pad tokens
        segment_pairs.update([
            (self.gap_ch, start_token(self.pad_ch)),
            (self.gap_ch, end_token(self.pad_ch))
        ])

        # Estimate probability of a gap in each language from conditional counts
        gap_counts1, gap_counts2 = 0, 0
        seg_counts1, seg_counts2 = 0, 0
        for corr1 in conditional_counts.get_primary_keys():
            corr2_dict = conditional_counts.get_primary_key_map(corr1)
            for corr2, _ in corr2_dict.items():
                if corr2 == self.gap_ch:
                    gap_counts2 += 1
                else:
                    seg_counts2 += 1
        for corr2 in reversed_conditional_counts.get_primary_keys():
            corr1_dict = reversed_conditional_counts.get_primary_key_map(corr2)
            if corr2 == self.gap_ch:
                gap_counts1 += sum(corr1_dict.values())
            else:
                seg_counts1 += sum(corr1_dict.values())
        gap_prob1 = gap_counts1 / (seg_counts1 + gap_counts1)
        gap_prob2 = gap_counts2 / (seg_counts2 + gap_counts2)

        # Calculate PMI for all phoneme pairs
        pmi_dict: PhonemeMap = PhonemeMap(0)
        for seg1, seg2 in segment_pairs:
            seg1_ngram = Ngram(seg1)
            seg2_ngram = Ngram(seg2)

            # Skip alignments of start boundary with end boundary tokens
            # (seg1, seg2) == (start_boundary, end_boundary)
            if seg1_ngram.is_boundary(self.pad_ch) and seg2_ngram.is_boundary(self.pad_ch):
                if seg1_ngram.size == seg2_ngram.size == 1:
                    if seg1_ngram.ngram != seg2_ngram.ngram:
                        continue

            # Calculation below gives a more precise probability specific to a certain subset of words,
            # which directly reflects shared coverage between l1 and l2.
            if not seg1_ngram.is_gappy(self.gap_ch):
                p_ind1 = wordlist.ngram_probability(seg1_ngram, lang=1)
            elif seg1_ngram.size == 1:
                p_ind1 = gap_prob1
            elif seg1_ngram.size > 1:
                gapless_seg1_ngram = seg1_ngram.remove_gaps(self.gap_ch)
                p_ind1 = wordlist.ngram_probability(gapless_seg1_ngram, lang=1)
            if not seg2_ngram.is_gappy(self.gap_ch):
                p_ind2 = wordlist.ngram_probability(seg2_ngram, lang=2)
            elif seg2_ngram.size == 1:
                p_ind2 = gap_prob2
            elif seg1_ngram.size > 1:
                gapless_seg2_ngram = seg2_ngram.remove_gaps(self.gap_ch)
                p_ind2 = wordlist.ngram_probability(gapless_seg2_ngram, lang=2)

            # Because we iterate over all possible phone pairs, when considering only the counts of phones/ngrams
            # within a specific wordlist, it could occur that the count is zero for a segment in that wordlist.
            # In that case, skip PMI calculation for this pair as there is insufficient data.
            if p_ind1 == 0 or p_ind2 == 0:
                continue

            p_ind = p_ind1 * p_ind2
            joint_prob = joint_probabilities.get_value_or_default(seg1, seg2, p_ind)
            if p_ind1 == 0:
                raise ValueError(f"Couldn't calculate independent probability of segment {seg1} in {self.lang1_name}")
            if p_ind2 == 0:
                raise ValueError(f"Couldn't calculate independent probability of segment {seg2} in {self.lang2_name}")
            # As long as the independent probabilities > 0, skip calculating PMI for segment pairs with 0 joint probability
            if joint_prob > 0:
                pmi_val = pointwise_mutual_info(joint_prob, p_ind1, p_ind2)

                # Add only non-zero PMI to dictionary
                if pmi_val != 0:
                    pmi_dict.set_value(seg1_ngram.undo(), seg2_ngram.undo(), pmi_val)
        return pmi_dict


    def bidirectional_phoneme_pmi(self,
                                  conditional_counts_l1l2: PhonemeMap,
                                  conditional_counts_l2l1: PhonemeMap,
                                  wordlist_l1l2: Wordlist,
                                  wordlist_l2l1: Wordlist,
                                  ):
        """Computes average PMI from two directional conditional count phoneme maps."""
        pmi_dict_l1l2, pmi_dict_l2l1 = [
            self.phoneme_pmi(
                conditional_counts=conditional_counts_l1l2,
                l1=self.lang1,
                l2=self.lang2,
                wordlist=wordlist_l1l2,
            ),
            self.phoneme_pmi(
                conditional_counts=conditional_counts_l2l1,
                l1=self.lang2,
                l2=self.lang1,
                wordlist=wordlist_l2l1,
            )
        ]

        # Average together the PMI values from each direction
        return average_corrs(pmi_dict_l1l2, pmi_dict_l2l1)

    def iterate_phone_pmi(self,
                          synonym_sample: list,
                          diff_sample: list,
                          family_index: dict,
                          seed_i: int,
                          max_iterations: int = 3,
                          min_corr=2,
                          max_ngram_size=2,
                          p_threshold=0.1,
                          cumulative=False
                          ):
        synonym_sample, diff_sample = map(sort_wordlist, [synonym_sample, diff_sample])
        synonym_sample_wordlist = Wordlist(synonym_sample)
        # At each following iteration N, re-align using the pmi_stepN as an
        # additional penalty, and then recalculate PMI
        iteration = 0
        PMI_iterations: dict[int, PhonemeMap] = {}
        qualifying_words = default_dict({iteration: synonym_sample_wordlist}, lmbda=[])
        disqualified_words = default_dict({iteration: diff_sample}, lmbda=[])
        if cumulative:
            all_cognate_alignments = []

        while iteration < max_iterations and qualifying_words[iteration] != qualifying_words[iteration - 1]:
            iteration += 1
            qual_prev_sample = qualifying_words[iteration - 1]
            reversed_qual_prev_sample = qual_prev_sample.reverse()

            if iteration == 1:
                # Fit IBM translation/alignment model on ngrams of varying sizes
                initial_corr_counts1, _ = self.fit_radial_ibm_model(
                    qual_prev_sample,
                    lang1=self.lang1,
                    lang2=self.lang2,
                    min_corr=min_corr,
                    max_ngram_size=max_ngram_size,
                    seed=seed_i,
                )
                initial_corr_counts2, _ = self.fit_radial_ibm_model(
                    reversed_qual_prev_sample,
                    lang1=self.lang2,
                    lang2=self.lang1,
                    min_corr=min_corr,
                    max_ngram_size=max_ngram_size,
                    seed=seed_i,
                )

                # Calculate initial PMI for all ngram pairs
                pmi_step_i = self.bidirectional_phoneme_pmi(
                    conditional_counts_l1l2=initial_corr_counts1,
                    conditional_counts_l2l1=initial_corr_counts2,
                    wordlist_l1l2=qual_prev_sample,
                    wordlist_l2l1=reversed_qual_prev_sample,
                )

            else:
                pmi_step_i = PMI_iterations[iteration - 1]

            # Align the qualifying words of the previous step using initial PMI
            cognate_alignments = self.align_wordlist(
                qual_prev_sample,
                align_costs=pmi_step_i
            )

            # Add cognate alignments into running pool of alignments
            if cumulative:
                all_cognate_alignments.extend(cognate_alignments)
                cognate_alignments = all_cognate_alignments

            # Recalculate correspondence probabilities and PMI values
            # from these alignments alone, i.e. not using radial IBM
            # Reason for recalculating is that using alignments we can be stricter:
            # impose minimum corr requirements and only consider actually aligned segments
            cognate_probs = self.correspondence_probs(
                cognate_alignments,
                wordlist=qual_prev_sample,
                exclude_null=False,
                counts=True,
                min_corr=min_corr,
            )
            pmi_step_ii = self.bidirectional_phoneme_pmi(
                conditional_counts_l1l2=cognate_probs,
                conditional_counts_l2l1=reverse_corr_dict(cognate_probs),
                wordlist_l1l2=qual_prev_sample,
                wordlist_l2l1=reversed_qual_prev_sample,
            )
            PMI_iterations[iteration] = pmi_step_ii
            qualifying_wordlist, _, disqualified_pairs = self.get_qualifying_word_pairs(
                synonym_sample=synonym_sample_wordlist,
                diff_sample=disqualified_words[iteration - 1],
                pmi_iteration_dict=PMI_iterations[iteration],
                p_threshold=p_threshold,
                family_index=family_index,
            )
            if len(qualifying_wordlist.word_pairs) == 0:
                logger.warning(f'All word pairs were disqualified in PMI iteration {iteration}')
            qualifying_words[iteration] = qualifying_wordlist
            disqualified_words[iteration] = disqualified_pairs + diff_sample

            # Log results of this iteration
            iter_log = log_phon_corr_iteration(
                iteration=iteration,
                qualifying_words=qualifying_words,
                disqualified_words=disqualified_words,
            )

        # Return iterations dict, qualifying wordlist, list of disqualified pairs,  and iteration log
        return PMI_iterations, qualifying_wordlist, disqualified_pairs, iter_log


    def get_qualifying_word_pairs(self,
                                  synonym_sample,
                                  diff_sample,
                                  pmi_iteration_dict,
                                  p_threshold,
                                  family_index,
                                  ):
        # Align all same-meaning word pairs with recalculated PMI
        aligned_synonym_sample = self.align_wordlist(
            synonym_sample,
            align_costs=pmi_iteration_dict,
        )

        # Align sample of different-meaning word pairs + non-cognates detected from previous iteration
        # disqualified_words[iteration-1] already contains both types
        noncognate_alignments = self.align_wordlist(
            diff_sample,
            align_costs=pmi_iteration_dict,
        )

        # Score PMI for different meaning words and words disqualified in previous iteration
        noncognate_alignment_scores = []
        for alignment in noncognate_alignments:
            length_normalized_score = alignment.cost / alignment.length
            noncognate_alignment_scores.append(length_normalized_score)
        nc_mean = mean(noncognate_alignment_scores)
        nc_stdev = stdev(noncognate_alignment_scores)

        # Score same-meaning alignments against different-meaning alignments
        qualifying_pairs, disqualified_pairs = [], []
        qualifying_alignments = []
        qualified_PMI = []
        for q, pair in enumerate(synonym_sample.word_pairs):
            alignment = aligned_synonym_sample[q]
            length_normalized_score = alignment.cost / alignment.length

            # Proportion of non-cognate word pairs which would have an alignment score at least as low as this word pair
            pnorm = 1 - norm.cdf(length_normalized_score, loc=nc_mean, scale=nc_stdev)
            if pnorm < p_threshold:
                qualifying_pairs.append(pair)
                qualifying_alignments.append(alignment)
                qualified_PMI.append(length_normalized_score)
            else:
                disqualified_pairs.append(pair)
                #other_word_pairs.add(pair)
        qualifying_wordlist = Wordlist(sort_wordlist(qualifying_pairs))
        qualifying_wordlist, qualifying_alignments = prune_extraneous_synonyms(
            wordlist=qualifying_wordlist,
            alignments=qualifying_alignments,
            scores=qualified_PMI,
            maximize_score=True,
            family_index=family_index,
        )
        return qualifying_wordlist, qualifying_pairs, disqualified_pairs


    def compute_phone_corrs(self,
                            family_index,
                            p_threshold=0.1,
                            max_iterations=3,
                            n_samples=3,
                            sample_size=0.8,
                            min_corr=2,
                            max_ngram_size=2,
                            ngram_size=1, # TODO remove: this is a dummy variable added temporarily to enable surprisal calculation together
                            phon_env=False,
                            cumulative=False,
                            ):
        """Computes phone correspondences between two languages in the form of PMI and surprisal.

        Args:
            p_threshold (float, optional): Threshold for determining whether aligned word pairs qualify for next iteration of correspondence calculation. \
                Defaults to 0.1, which corresponds with a 90% chance that aligned word pairs with a given score do NOT belong to the non-cognate distribution.
            max_iterations (int, optional): Maximum number of iterations.
            n_samples (int, optional): Number of samples to draw.
            sample_size (float, optional): Sample size proportional to shared vocablary size.
            min_corr (int, optional): Minimum instances of a phone correspondence to be considered valid.
            max_ngram_size (int, optional): Maximum ngram size for radial IBM alignment.
            ngram_size (int, optional): Ngram size for surprisal.
            cumulative (bool, optional): Accumulate correspondence counts over iterations, continuing to consider alignments from earlier iterations.

        Returns:
            results (dict): Nested dictionary of PMI correspondences.
        """

        # Take a sample of same-meaning words, by default 80% of available same-meaning pairs
        sample_results: dict[int, PhonemeMap] = {}
        sample_size = round(len(self.same_meaning) * sample_size)
        # Take N samples of different-meaning words, perform PMI calibration,
        # then average all of the estimates from the various samples
        start_seed = self.seed
        if n_samples > 1:
            sample_dict = self.sample_wordlists(
                n_samples=n_samples,
                sample_size=sample_size,
                start_seed=start_seed,
                log_outfile="phone_corr_samples.log",
            )
            diff_meaning_sampled = set()
            for _, (_, diff_sample) in sample_dict.items():
                diff_meaning_sampled.update(diff_sample)
        else:
            diff_meaning_sampled = random.sample(self.diff_meaning, len(self.same_meaning))
            sample_dict = {
                (start_seed, len(self.same_meaning)): (
                    self.same_meaning, diff_meaning_sampled
                )
            }
        final_qualifying = set()
        iter_logs = defaultdict(lambda: [])
        #other_word_pairs = set()
        for key, sample in sample_dict.items():
            seed_i, _ = key
            sample_n = seed_i - start_seed
            synonym_sample, diff_sample = sample
<<<<<<< HEAD
            pmi_iteration_results, qualifying_wordlist, disqualified_pairs, iter_log = self.iterate_phone_pmi(
                synonym_sample=synonym_sample,
                diff_sample=diff_sample,
                max_iterations=max_iterations,
                min_corr=min_corr,
                max_ngram_size=max_ngram_size,
                p_threshold=p_threshold,
                cumulative=cumulative,
                family_index=family_index,
                seed_i=seed_i,
            )
            final_iteration_results = pmi_iteration_results[max(pmi_iteration_results.keys())]
=======
            synonym_sample, diff_sample = map(sort_wordlist, [synonym_sample, diff_sample])
            synonym_sample_wordlist = Wordlist(synonym_sample)

            # At each following iteration N, re-align using the pmi_stepN as an
            # additional penalty, and then recalculate PMI
            iteration = 0
            PMI_iterations: dict[int, PhonemeMap] = {}
            qualifying_words = default_dict({iteration: synonym_sample_wordlist}, lmbda=[])
            disqualified_words = default_dict({iteration: diff_sample}, lmbda=[])
            if cumulative:
                all_cognate_alignments = []

            while iteration < max_iterations and qualifying_words[iteration] != qualifying_words[iteration - 1]:
                iteration += 1
                qual_prev_sample = qualifying_words[iteration - 1]
                reversed_qual_prev_sample = qual_prev_sample.reverse()

                if iteration == 1:
                    # Fit IBM translation/alignment model on ngrams of varying sizes
                    initial_corr_counts1, _ = self.fit_radial_ibm_model(
                        qual_prev_sample,
                        lang1=self.lang1,
                        lang2=self.lang2,
                        min_corr=min_corr,
                        max_ngram_size=max_ngram_size,
                        seed=seed_i,
                    )
                    initial_corr_counts2, _ = self.fit_radial_ibm_model(
                        reversed_qual_prev_sample,
                        lang1=self.lang2,
                        lang2=self.lang1,
                        min_corr=min_corr,
                        max_ngram_size=max_ngram_size,
                        seed=seed_i,
                    )

                    # Calculate initial PMI for all ngram pairs
                    pmi_dict_l1l2, pmi_dict_l2l1 = [
                        self.phoneme_pmi(
                            conditional_counts=initial_corr_counts1,
                            l1=self.lang1,
                            l2=self.lang2,
                            wordlist=qual_prev_sample,
                        ),
                        self.phoneme_pmi(
                            conditional_counts=initial_corr_counts2,
                            l1=self.lang2,
                            l2=self.lang1,
                            wordlist=reversed_qual_prev_sample,
                        )
                    ]

                    # Average together the PMI values from each direction
                    pmi_step_i = average_corrs(pmi_dict_l1l2, pmi_dict_l2l1)
                
                else:
                    pmi_step_i = PMI_iterations[iteration - 1]

                # Align the qualifying words of the previous step using initial PMI
                cognate_alignments = self.align_wordlist(
                    qual_prev_sample,
                    align_costs=pmi_step_i
                )

                # Add cognate alignments into running pool of alignments
                if cumulative:
                    all_cognate_alignments.extend(cognate_alignments)
                    cognate_alignments = all_cognate_alignments

                # Recalculate correspondence counts and PMI values
                # from these alignments alone, i.e. not using radial EM
                # Reason for recalculating is that using alignments we can be stricter:
                # impose minimum corr requirements and only consider actually aligned segments
                cognate_corr_counts = self.correspondence_counts(
                    cognate_alignments,
                    wordlist=qual_prev_sample,
                    exclude_null=False,
                    min_corr=min_corr,
                )
                PMI_iterations[iteration] = self.phoneme_pmi(
                    cognate_corr_counts,
                    l1=self.lang1,
                    l2=self.lang2,
                    wordlist=qual_prev_sample
                )

                # Align all same-meaning word pairs with recalculated PMI
                aligned_synonym_sample = self.align_wordlist(
                    synonym_sample,
                    align_costs=PMI_iterations[iteration],
                )

                # Align sample of different-meaning word pairs + non-cognates detected from previous iteration
                # disqualified_words[iteration-1] already contains both types
                noncognate_alignments = self.align_wordlist(
                    disqualified_words[iteration - 1],
                    align_costs=PMI_iterations[iteration],
                )

                # Score PMI for different meaning words and words disqualified in previous iteration
                noncognate_alignment_scores = []
                for alignment in noncognate_alignments:
                    length_normalized_score = alignment.cost / alignment.length
                    noncognate_alignment_scores.append(length_normalized_score)
                nc_mean = mean(noncognate_alignment_scores)
                nc_stdev = stdev(noncognate_alignment_scores)

                # Score same-meaning alignments against different-meaning alignments
                qualifying, disqualified = [], []
                qualifying_alignments = []
                qualified_PMI = []
                for q, pair in enumerate(synonym_sample):
                    alignment = aligned_synonym_sample[q]
                    length_normalized_score = alignment.cost / alignment.length

                    # Proportion of non-cognate word pairs which would have an alignment score at least as low as this word pair
                    pnorm = 1 - norm.cdf(length_normalized_score, loc=nc_mean, scale=nc_stdev)
                    if pnorm < p_threshold:
                        qualifying.append(pair)
                        qualifying_alignments.append(alignment)
                        qualified_PMI.append(length_normalized_score)
                    else:
                        disqualified.append(pair)
                        #other_word_pairs.add(pair)
                if len(qualifying) == 0:
                    logger.warning(f'All word pairs were disqualified in PMI iteration {iteration}')
                qualifying_wordlist = Wordlist(sort_wordlist(qualifying))
                qualifying_wordlist, qualifying_alignments = prune_extraneous_synonyms(
                    wordlist=qualifying_wordlist,
                    alignments=qualifying_alignments,
                    scores=qualified_PMI,
                    maximize_score=True,
                    family_index=family_index,
                )
                qualifying_words[iteration] = qualifying_wordlist
                disqualified_words[iteration] = disqualified + diff_sample

                # Log results of this iteration
                iter_log = log_phon_corr_iteration(
                    iteration=iteration,
                    qualifying_words=qualifying_words,
                    disqualified_words=disqualified_words,
                )
                iter_logs[sample_n].append(iter_log)

            # Log final set of qualifying/disqualified word pairs
            iter_logs[sample_n].append((qualifying_words[iteration], sort_wordlist(disqualified)))

            # Return and save the final iteration's PMI results
            results = PMI_iterations[max(PMI_iterations.keys())]
            sample_results[sample_n] = results
            sample_iterations[sample_n] = len(PMI_iterations) - 1
            final_qualifying.update(qualifying)
>>>>>>> ebd10a75

            # Save iteration results
            iter_logs[sample_n].append(iter_log)
            iter_logs[sample_n].append((qualifying_wordlist, sort_wordlist(disqualified_pairs)))
            sample_results[sample_n] = final_iteration_results
            final_qualifying.update(qualifying_wordlist.word_pairs)
            self.reset_seed()

        # Average together the PMI estimations from each sample
        if n_samples > 1:
            results = average_nested_dicts(list(sample_results.values()))
        else:
            results = sample_results[0]

        # Realign final qualifying using averaged PMI values from all samples
        #other_word_pairs = other_word_pairs - final_qualifying
        #other_word_pairs.update(diff_meaning_sampled)
        final_qualifying = Wordlist(final_qualifying)
        reversed_final_qualifying = final_qualifying.reverse()
        #other_word_pairs = list(other_word_pairs)
        final_qualifying_alignments = self.align_wordlist(
            final_qualifying,
            align_costs=results,
        )
        final_qualifying, final_qualifying_alignments = prune_extraneous_synonyms(
            wordlist=final_qualifying,
            alignments=final_qualifying_alignments,
            maximize_score=True,
            family_index=family_index,
        )
        # final_other_alignments = self.align_wordlist(
        #     other_word_pairs,
        #     align_costs=results,
        # )

        # Compute phone surprisal
        self.compute_phone_surprisal(
            alignments=final_qualifying_alignments,
            wordlist=final_qualifying,
            phon_env=phon_env,
            min_corr=min_corr,
            ngram_size=ngram_size,
        )
        # Compute surprisal in opposite direction with reversed alignments
        twin, family_index[PHONE_CORRELATORS_INDEX_KEY] = self.get_twin(family_index[PHONE_CORRELATORS_INDEX_KEY])
        reversed_final_alignments = [alignment.reverse() for alignment in final_qualifying_alignments]
        twin.compute_phone_surprisal(
            alignments=reversed_final_alignments,
            wordlist=reversed_final_qualifying,
            phon_env=phon_env,
            min_corr=min_corr,
            ngram_size=ngram_size,
        )

        # Log all final alignments
        self.log_alignments(final_qualifying_alignments)
        #self.log_alignments(final_other_alignments)
        twin.log_alignments(reversed_final_alignments)
        #reversed_other_alignments = [alignment.reverse() for alignment in final_other_alignments]
        #twin.log_alignments(reversed_other_alignments)

        # Write the iteration log
        log_file = os.path.join(self.phon_corr_dir, 'iterations.log')
        write_phon_corr_iteration_log(iter_logs, log_file, n_same_meaning_pairs=len(self.same_meaning))

        # Write alignment log
        align_log_file = os.path.join(self.phon_corr_dir, 'alignments.log')
        write_alignments_log(self.align_log, align_log_file)

        # Save PMI results
        self.pmi_results = results
        twin.pmi_results = reverse_corr_dict_map(results)
        self.log_phoneme_pmi()

        return results

    def phoneme_surprisal(self,
                          correspondence_counts: PhonemeMap,
                          phon_env_corr_counts: PhonemeMap=None,
                          ngram_size=1,
                          weights=None,
                          # attested_only=True,
                          # alpha=0.2 # TODO conduct more formal experiment to select default alpha, or find way to adjust automatically; so far alpha=0.2 is best (at least on Romance)
                          ) -> PhonemeMap:
        # Set phon_env bool
        phon_env = False
        if phon_env_corr_counts is not None:
            phon_env = True

        # Interpolation smoothing
        if weights is None:
            # Each ngram estimate will be weighted proportional to its size
            # Weight the estimate from a 2gram twice as much as 1gram, etc.
            weights = [i + 1 for i in range(ngram_size)]
        interpolation = defaultdict(lambda: PhonemeMap(0))
        for i in range(ngram_size, 0, -1):
            for ngram1, ngram2 in correspondence_counts.get_key_pairs():
                # Exclude correspondences with a fully null ngram, e.g. ('k', 'a') with ('-', '-')
                # Only needs to be done with ngram_size > 1
                if (self.gap_ch,) * (max(ngram_size, 2)) not in [ngram1, ngram2]:
                    # forward
                    # interpolation[i][ngram1[-i:]][ngram2[-1]] += correspondence_counts[ngram1][ngram2]

                    # backward
                    interpolation[i].increment_value(
                        Ngram(ngram1).ngram,
                        Ngram(ngram2).ngram,
                        correspondence_counts.get_value(ngram1, ngram2)
                    )

        # Add in phonological environment correspondences, e.g. ('l', '#S<') (word-initial 'l') with 'ʎ'
        if phon_env:
            for ngram1 in phon_env_corr_counts.get_primary_keys():
                if ngram1 == self.gap_ch or self.pad_ch in ngram1:
                    continue  # TODO verify that these should be skipped
                phon_env_ngram = PhonEnvNgram(ngram1)
                contexts = phon_env_ngrams(phon_env_ngram.phon_env, exclude={'|S|'})
                for context in contexts:
                    if len(phon_env_ngram.ngram) > 1:
                        ngram1_context = (phon_env_ngram.ngram,) + (context,)
                    else:
                        ngram1_context = phon_env_ngram.ngram + (context,)
                    for ngram2 in phon_env_corr_counts.get_secondary_keys(ngram1):
                        # backward
                        interpolation['phon_env'].increment_value(
                            ngram1_context,
                            Ngram(ngram2).ngram,
                            phon_env_corr_counts.get_value(ngram1, ngram2)
                        )

        # Get lists of possible ngrams in lang1 and lang2
        # lang2 ngram size fixed at 1, only trying to predict single phone; also not trying to predict its phon_env
        all_ngrams_lang2 = self.get_possible_ngrams(self.lang2, ngram_size=1, phon_env=False)
        all_ngrams_lang2.update(reverse_corr_dict_map(interpolation[1]).get_primary_keys())  # add any complex ngram corrs
        all_ngrams_lang1 = self.get_possible_ngrams(
            lang=self.lang1,
            # phon_env ngrams fixed at size 1
            ngram_size=ngram_size if not phon_env else 1,
            phon_env=phon_env
        )
        # Add complex ngram corrs to all_ngrams_lang1
        if phon_env:
            # for complex_ngram in self.complex_ngrams:
            #     if complex_ngram.size > 1:
            #         if self.pad_ch in complex_ngram.ngram[0]:  # complex ngram alignment with start boundary
            #             ngram_envs = set(ngram[-1] for ngram in all_ngrams_lang1 if ngram[:-1] == complex_ngram.ngram[1:] and re.search(r'#\|S', ngram[-1]))
            #         elif self.pad_ch in complex_ngram.ngram[-1]:  # complex ngram alignment with end boundary
            #             ngram_envs = set(ngram[-1] for ngram in all_ngrams_lang1 if ngram[:-1] == complex_ngram.ngram[:-1] and re.search(r'S\|#', ngram[-1]))
            #         else:  # other complex ngram alignments
            #             # get post environments of first segment and preceding environments of last segment in complex ngram
            #             first_seg, last_seg = map(_toSegment, [complex_ngram.ngram[0], complex_ngram.ngram[-1]])
            #             if complex_ngram.size == 2:
            #                 next_seg, penult_seg = last_seg, first_seg
            #             else:
            #                 next_seg, penult_seg = map(_toSegment, [complex_ngram.ngram[1], complex_ngram.ngram[-2]])
            #             rel_post_son = relative_post_sonority(first_seg, next_seg)
            #             rel_prev_son = relative_prev_sonority(last_seg, penult_seg)
            #             first_envs = set(ngram[-1].split('|')[0] for ngram in all_ngrams_lang1 if ngram[:-1] == complex_ngram.ngram[:-1] and re.search(rf'S\|{rel_post_son}', ngram[-1]))
            #             last_envs = set(ngram[-1].split('|')[-1] for ngram in all_ngrams_lang1 if ngram[:-1] == complex_ngram.ngram[1:] and re.search(rf'{rel_prev_son}\|S', ngram[-1]))
            #             ngram_envs = set(f'{first_env}|S|{last_env}' for first_env, last_env in product(first_envs, last_envs))

            #         complex_envs = set()
            #         for ngram_env in ngram_envs:
            #             phon_env_ngram = PhonEnvNgram((complex_ngram.ngram, ngram_env))
            #             complex_envs.add(phon_env_ngram.ngram_w_context)
            #         all_ngrams_lang1.update(complex_envs)
            pass
        else:
            all_ngrams_lang1.update(interpolation[1].get_primary_keys())

        oov_value = self.lang2.phoneme_entropy * ngram_size
        smoothed_surprisal = PhonemeMap(oov_value)
        for ngram1 in all_ngrams_lang1:
            # TODO use Ngram objects from here onward, if not already
            if self.gap_ch in ngram1:
                continue

            if phon_env:
                if not (len(ngram1) == 1 and self.pad_ch in ngram1[0]): # skip adding phon env to e.g. ('#>',)
                    ngram1_phon_env = PhonEnvNgram(ngram1)
                    ngram1 = ngram1_phon_env.ngram
                    if sum(interpolation['phon_env'].get_primary_key_map(ngram1_phon_env.ngram_w_context).values()) == 0:
                        # TODO verify that these should be skipped
                        continue

            ngram1_map = interpolation[i].get_primary_key_map(ngram1)
            if ngram1_map is not None and sum(ngram1_map.values()) == 0:
                continue

            undone_ngram1 = Ngram(ngram1).undo()  # need to convert to dictionary form, whereby unigrams are strings and larger ngrams are tuples
            for ngram2 in all_ngrams_lang2:
                if interpolation[i].get_value_or_default(ngram1, ngram2, 0) == 0:
                    continue

                ngram_weights = weights[:]
                # forward # TODO has not been updated since before addition of phon_env
                # estimates = [interpolation[i][ngram1[-i:]][ngram2] / sum(interpolation[i][ngram1[-i:]].values())
                #              if i > 1 else lidstone_smoothing(x=interpolation[i][ngram1[-i:]][ngram2],
                #                                               N=sum(interpolation[i][ngram1[-i:]].values()),
                #                                               d = len(self.lang2.phonemes) + 1)
                #              for i in range(ngram_size,0,-1)]
                # backward
                estimates = [
                    interpolation[i].get_value_or_default(ngram1, ngram2, 0) / sum(interpolation[i].get_primary_key_map(ngram1).values())
                    for i in range(ngram_size, 0, -1)
                ]
                # estimates = [lidstone_smoothing(x=interpolation[i][ngram1[:i]].get(ngram2, 0),
                #                                 N=sum(interpolation[i][ngram1[:i]].values()),
                #                                 d = len(self.lang2.phonemes) + 1,
                #                                 # modification: I believe the d (vocabulary size) value should be every combination of phones from lang1 and lang2
                #                                 #d = n_ngram_pairs + 1,
                #                                 # updated mod: it should actually be the vocabulary GIVEN the phone of lang1, otherwise skewed by frequency of phone1
                #                                 #d = len(interpolation[i][ngram1[:i]]),
                #                                 alpha=alpha)
                #             for i in range(ngram_size,0,-1)]

                # add interpolation with phon_env surprisal
                if phon_env:
                    if not (len(ngram1) == 1 and self.pad_ch in ngram1[0]): # skip computing phon env probabilities with e.g. ('#>',)
                        ngram1_w_context = ngram1_phon_env.ngram_w_context
                        phonEnv_contexts = phon_env_ngrams(ngram1_phon_env.phon_env, exclude={'|S|'})
                        for context in phonEnv_contexts:
                            estimates.append(
                                interpolation['phon_env'].get_value_or_default(ngram1_w_context, ngram2, 0) / sum(interpolation['phon_env'].get_primary_key_map(ngram1_w_context).values())
                            )
                            # estimates.append(lidstone_smoothing(x=interpolation['phon_env'][(ngram1_context,)].get(ngram2, 0),
                            #                                     N=sum(interpolation['phon_env'][(ngram1_context,)].values()),
                            #                                     d = len(self.lang2.phonemes) + 1,
                            #                                     alpha=alpha)
                            #                                     )
                            # Weight each contextual estimate based on the size of the context
                            ngram_weights.append(get_phonEnv_weight(context))

                weight_sum = sum(ngram_weights)
                ngram_weights = [i / weight_sum for i in ngram_weights]
                assert (len(ngram_weights) == len(estimates))
                smoothed = sum([estimate * weight for estimate, weight in zip(estimates, ngram_weights)])
                undone_ngram2 = Ngram(ngram2).undo()  # need to convert to dictionary form, whereby unigrams are strings and larger ngrams are tuples
                if phon_env:
                    if not (len(ngram1) == 1 and self.pad_ch in ngram1[0]):  # skip computing phon env probabilities with e.g. ('#>',)
                        smoothed_surprisal.set_value(
                            ngram1_w_context,
                            undone_ngram2,
                            surprisal(smoothed)
                        )
                else:
                    smoothed_surprisal.set_value(
                        undone_ngram1,
                        undone_ngram2,
                        surprisal(smoothed)
                    )

            # oov_estimates = [lidstone_smoothing(x=0, N=sum(interpolation[i][ngram1[:i]].values()),
            #                                  d = len(self.lang2.phonemes) + 1,
            #                                  alpha=alpha)
            #               for i in range(ngram_size,0,-1)]
            # if phon_env:
            #     for context in phonEnv_contexts:
            #         ngram1_context = ngram1_phon_env[0][:-1] + (context,)
            #         oov_estimates.append(lidstone_smoothing(x=0,
            #                                                 N=sum(interpolation['phon_env'][(ngram1_context,)].values()),
            #                                                 d = len(self.lang2.phonemes) + 1,
            #                                                 alpha=alpha)
            #         )
            # assert (len(ngram_weights) == len(oov_estimates))
            # smoothed_oov = max(surprisal(sum([estimate*weight for estimate, weight in zip(oov_estimates, ngram_weights)])), self.lang2.phoneme_entropy)

            # Prune saved surprisal values which exceed the phoneme entropy of lang2
            if phon_env:
                key = ngram1_w_context
            else:
                key = undone_ngram1
            to_prune = [
                ngram2
                for ngram2 in smoothed_surprisal.get_primary_keys()
                if smoothed_surprisal.get_value(key, ngram2) > oov_value
            ]
            for ngram_to_prune in to_prune:
                smoothed_surprisal.delete_value(key, ngram_to_prune)

        return smoothed_surprisal

    def compute_phone_surprisal(self,
                                alignments: list,
                                wordlist: Wordlist,
                                phon_env=False,
                                min_corr=2,
                                ngram_size=1, # TODO remove if not going to be developed further
                                ):
        """Computes phone surprisal from word pair alignments.

        Args:
            alignments (list): List of Alignment objects representing aligned word pairs.
            phon_env (bool, optional): Use phonological environment.
            min_corr (int, optional): Minimum instances of a phone correspondence to be considered valid.
            ngram_size (int, optional): Ngram size.

        Returns:
            (surprisal_results, phon_env_surprisal_results) (tuple): Tuple with nested dictionaries of surprisal results and optionally phonological environment surprisal results. \
                If phon_env is False, the latter will be None.
        """
        # Get correspondence probabilities from alignments
        corr_counts = self.correspondence_counts(
            alignment_list=alignments,
            wordlist=wordlist,
            min_corr=min_corr,
            exclude_null=False,
            #ngram_size=ngram_size,
        )

        # Optionally calculate phonological environment correspondence probabilities
        phon_env_corr_counts = None
        if phon_env:
            phon_env_corr_counts = self.phon_env_corr_probs(
                alignments,
                counts=True,
                #ngram_size=ngram_size
            )

        # Calculate surprisal based on correspondence probabilities
        # NB: Will be phon_env surprisal if phon_env=True and therefore phon_env_corr_counts != None
        surprisal_results = self.phoneme_surprisal(
            corr_counts,
            phon_env_corr_counts=phon_env_corr_counts
            #ngram_size=ngram_size
        )
        # Get vanilla surprisal (no phon env) from phon_env surprisal by marginalizing over phon_env
        if phon_env:
            phon_env_surprisal_results = surprisal_results.copy()
            surprisal_results = self.marginalize_over_phon_env_surprisal(
                surprisal_results,
                #ngram_size=ngram_size
            )

        # Save surprisal results
        self.surprisal_results[ngram_size] = surprisal_results
        if phon_env:
            self.phon_env_surprisal_results = phon_env_surprisal_results

        # Write phone correlation report based on surprisal results
        phon_corr_report = os.path.join(self.phon_corr_dir, 'phon_corr.tsv')
        self.write_phon_corr_report(surprisal_results, phon_corr_report, corr_type='surprisal')

        # Write surprisal logs
        self.log_phoneme_surprisal(phon_env=False, ngram_size=ngram_size)
        if phon_env:
            self.log_phoneme_surprisal(phon_env=True)


    def marginalize_over_phon_env_surprisal(self, phon_env_surprisal_dict, ngram_size=1):
        """Converts a phon env surprisal dictionary into a vanilla surprisal dictionary by marginalizing over phon envs"""
        surprisal_dict = defaultdict(lambda: defaultdict(lambda: 0))
        oov_vals = defaultdict(lambda: [])
        for phon_env_ngram in phon_env_surprisal_dict:
            if isinstance(phon_env_ngram, str):
                assert phon_env_ngram == self.gap_ch or self.pad_ch in phon_env_ngram
                ngram1 = phon_env_ngram
            elif isinstance(phon_env_ngram, tuple):
                assert len(phon_env_ngram) == 2
                ngram1, phon_env = phon_env_ngram
            else:
                raise TypeError
            count = self.lang1.phon_env_ngrams[ngram_size][phon_env_ngram]
            oov_val = get_oov_val(phon_env_surprisal_dict[phon_env_ngram])
            oov_vals[ngram1].append(oov_val)
            for ngram2, surprisal_val in phon_env_surprisal_dict[phon_env_ngram].items():
                if surprisal_val >= oov_val:
                    continue
                prob = surprisal_to_prob(surprisal_val)
                count_ngram2 = prob * count
                if count_ngram2 > 0:
                    surprisal_dict[ngram1][ngram2] += count_ngram2
        for ngram1 in surprisal_dict:
            inner_surprisal_dict = normalize_dict(surprisal_dict[ngram1])
            surprisal_dict[ngram1] = default_dict(inner_surprisal_dict, lmbda=mean(oov_vals[ngram1]))
            for ngram2, prob in surprisal_dict[ngram1].items():
                surprisal_dict[ngram1][ngram2] = surprisal(prob)
        outer_oov_val = get_oov_val(phon_env_surprisal_dict)
        surprisal_dict, oov_value = prune_oov_surprisal(default_dict(surprisal_dict, lmbda=outer_oov_val))
        return surprisal_dict

    def compute_noncognate_thresholds(self, eval_func, sample_size=None, seed=None):
        """Calculate non-synonymous word pair scores against which to calibrate synonymous word scores"""

        # Take a sample of different-meaning words, by default as large as the same-meaning set
        if sample_size is None:
            sample_size = len(self.same_meaning)
        else:
            sample_size = min(sample_size, len(self.diff_meaning))

        if (seed, sample_size) not in self.samples:
            _ = self.sample_wordlists(
                n_samples=1, 
                sample_size=sample_size,
                start_seed=seed,
                log_outfile="noncognate_thresholds_samples.log",
            )
        _, diff_sample = self.samples[(seed, sample_size)]
        noncognate_scores = []
        for pair in diff_sample:
            score = eval_func.eval(pair[0], pair[1])
            noncognate_scores.append(score)
        # Save results
        key = (eval_func, sample_size, seed)
        self.noncognate_thresholds[key] = noncognate_scores

        return noncognate_scores

    def log_phoneme_pmi(self, threshold=0.0001):
        write_phoneme_pmi_report(
            self.pmi_results,
            outfile=os.path.join(self.phon_corr_dir, 'phonPMI.tsv'),
            threshold=threshold,
        )

    def log_phoneme_surprisal(self, phon_env=True, ngram_size=1):
        if phon_env:
            outfile = os.path.join(self.phon_corr_dir, 'phonEnvSurprisal.tsv')
            surprisal_results = self.phon_env_surprisal_results
        else:
            outfile = os.path.join(self.phon_corr_dir, 'phonSurprisal.tsv')
            surprisal_results = self.surprisal_results[ngram_size]
        write_phoneme_surprisal_report(
            surprisal_results=surprisal_results,
            outfile=outfile,
            phon_env=phon_env,
            ngram_size=ngram_size,
        )

    def log_sample(self, sample, sample_n, label, seed=None):
        if seed is None:
            seed = self.seed
        sample = sorted(
            [
                f'[{word1.concept}] {word1.orthography} /{word1.ipa}/ - [{word2.concept}] {word2.orthography} /{word2.ipa}/'
                for word1, word2 in sample
            ]
        )
        sample_log = f'SAMPLE: {sample_n}\nSEED: {seed}\nLABEL: {label}\n'
        sample_log += '\n'.join(sample)
        return sample_log

    def log_alignments(self, alignments):
        for alignment in alignments:
            self.align_log[alignment.key] = alignment

    def write_phon_corr_report(self, corr, outfile, corr_type):
        write_phon_corr_report(
            corr=corr,
            corr_type=corr_type,
            outfile=outfile,
            lang1_name=self.lang1_name,
            lang2_name=self.lang1_name,
            gap_ch=self.gap_ch,
        )


@lru_cache(maxsize=None)
def get_phonEnv_weight(phonEnv):
    # Weight contextual estimate based on the size of the context
    # #|S|< would have weight 3 because it considers the segment plus context on both sides
    # #|S would have weight 2 because it considers only the segment plus context on one side
    # #|S|<_l would have weight 4 because it the context on both sides, with two attributes of RHS context
    # #|S|<_ALVEOLAR_l would have weight 5 because it the context on both sides, with three attributes of RHS context
    prefix, base, suffix = phonEnv.split('|')
    weight = 1
    prefix = [p for p in prefix.split('_') if p != '']
    suffix = [s for s in suffix.split('_') if s != '']
    weight += len(prefix)
    weight += len(suffix)
    return weight


def get_phone_correlator(lang1,
                         lang2,
                         phone_correlators_index,
                         wordlist=None,
                         log_outdir=None,
                         seed=1,
                         ):
    """Retrieve previously initialized PhonCorrelator or create a new instance if not yet initialized."""
    key = (lang1.name, lang2.name, wordlist, seed)
    if key not in phone_correlators_index:
        phone_correlators_index[key] = PhonCorrelator(
            lang1=lang1,
            lang2=lang2,
            wordlist=wordlist,
            #gap_ch=self.alignment_params.get('gap_ch', ALIGNMENT_PARAM_DEFAULTS['gap_ch']),
            #pad_ch=self.alignment_params.get('pad_ch', ALIGNMENT_PARAM_DEFAULTS['pad_ch']),
            seed=seed,
            log_outdir=log_outdir,
        )
    correlator = phone_correlators_index[key]
    return correlator, phone_correlators_index<|MERGE_RESOLUTION|>--- conflicted
+++ resolved
@@ -1024,20 +1024,19 @@
                 all_cognate_alignments.extend(cognate_alignments)
                 cognate_alignments = all_cognate_alignments
 
-            # Recalculate correspondence probabilities and PMI values
+            # Recalculate correspondence counts and PMI values
             # from these alignments alone, i.e. not using radial IBM
             # Reason for recalculating is that using alignments we can be stricter:
             # impose minimum corr requirements and only consider actually aligned segments
-            cognate_probs = self.correspondence_probs(
+            cognate_corr_counts = self.correspondence_counts(
                 cognate_alignments,
                 wordlist=qual_prev_sample,
                 exclude_null=False,
-                counts=True,
                 min_corr=min_corr,
             )
             pmi_step_ii = self.bidirectional_phoneme_pmi(
-                conditional_counts_l1l2=cognate_probs,
-                conditional_counts_l2l1=reverse_corr_dict(cognate_probs),
+                conditional_counts_l1l2=cognate_corr_counts,
+                conditional_counts_l2l1=reverse_corr_dict_map(cognate_corr_counts),
                 wordlist_l1l2=qual_prev_sample,
                 wordlist_l2l1=reversed_qual_prev_sample,
             )
@@ -1180,7 +1179,6 @@
             seed_i, _ = key
             sample_n = seed_i - start_seed
             synonym_sample, diff_sample = sample
-<<<<<<< HEAD
             pmi_iteration_results, qualifying_wordlist, disqualified_pairs, iter_log = self.iterate_phone_pmi(
                 synonym_sample=synonym_sample,
                 diff_sample=diff_sample,
@@ -1193,161 +1191,6 @@
                 seed_i=seed_i,
             )
             final_iteration_results = pmi_iteration_results[max(pmi_iteration_results.keys())]
-=======
-            synonym_sample, diff_sample = map(sort_wordlist, [synonym_sample, diff_sample])
-            synonym_sample_wordlist = Wordlist(synonym_sample)
-
-            # At each following iteration N, re-align using the pmi_stepN as an
-            # additional penalty, and then recalculate PMI
-            iteration = 0
-            PMI_iterations: dict[int, PhonemeMap] = {}
-            qualifying_words = default_dict({iteration: synonym_sample_wordlist}, lmbda=[])
-            disqualified_words = default_dict({iteration: diff_sample}, lmbda=[])
-            if cumulative:
-                all_cognate_alignments = []
-
-            while iteration < max_iterations and qualifying_words[iteration] != qualifying_words[iteration - 1]:
-                iteration += 1
-                qual_prev_sample = qualifying_words[iteration - 1]
-                reversed_qual_prev_sample = qual_prev_sample.reverse()
-
-                if iteration == 1:
-                    # Fit IBM translation/alignment model on ngrams of varying sizes
-                    initial_corr_counts1, _ = self.fit_radial_ibm_model(
-                        qual_prev_sample,
-                        lang1=self.lang1,
-                        lang2=self.lang2,
-                        min_corr=min_corr,
-                        max_ngram_size=max_ngram_size,
-                        seed=seed_i,
-                    )
-                    initial_corr_counts2, _ = self.fit_radial_ibm_model(
-                        reversed_qual_prev_sample,
-                        lang1=self.lang2,
-                        lang2=self.lang1,
-                        min_corr=min_corr,
-                        max_ngram_size=max_ngram_size,
-                        seed=seed_i,
-                    )
-
-                    # Calculate initial PMI for all ngram pairs
-                    pmi_dict_l1l2, pmi_dict_l2l1 = [
-                        self.phoneme_pmi(
-                            conditional_counts=initial_corr_counts1,
-                            l1=self.lang1,
-                            l2=self.lang2,
-                            wordlist=qual_prev_sample,
-                        ),
-                        self.phoneme_pmi(
-                            conditional_counts=initial_corr_counts2,
-                            l1=self.lang2,
-                            l2=self.lang1,
-                            wordlist=reversed_qual_prev_sample,
-                        )
-                    ]
-
-                    # Average together the PMI values from each direction
-                    pmi_step_i = average_corrs(pmi_dict_l1l2, pmi_dict_l2l1)
-                
-                else:
-                    pmi_step_i = PMI_iterations[iteration - 1]
-
-                # Align the qualifying words of the previous step using initial PMI
-                cognate_alignments = self.align_wordlist(
-                    qual_prev_sample,
-                    align_costs=pmi_step_i
-                )
-
-                # Add cognate alignments into running pool of alignments
-                if cumulative:
-                    all_cognate_alignments.extend(cognate_alignments)
-                    cognate_alignments = all_cognate_alignments
-
-                # Recalculate correspondence counts and PMI values
-                # from these alignments alone, i.e. not using radial EM
-                # Reason for recalculating is that using alignments we can be stricter:
-                # impose minimum corr requirements and only consider actually aligned segments
-                cognate_corr_counts = self.correspondence_counts(
-                    cognate_alignments,
-                    wordlist=qual_prev_sample,
-                    exclude_null=False,
-                    min_corr=min_corr,
-                )
-                PMI_iterations[iteration] = self.phoneme_pmi(
-                    cognate_corr_counts,
-                    l1=self.lang1,
-                    l2=self.lang2,
-                    wordlist=qual_prev_sample
-                )
-
-                # Align all same-meaning word pairs with recalculated PMI
-                aligned_synonym_sample = self.align_wordlist(
-                    synonym_sample,
-                    align_costs=PMI_iterations[iteration],
-                )
-
-                # Align sample of different-meaning word pairs + non-cognates detected from previous iteration
-                # disqualified_words[iteration-1] already contains both types
-                noncognate_alignments = self.align_wordlist(
-                    disqualified_words[iteration - 1],
-                    align_costs=PMI_iterations[iteration],
-                )
-
-                # Score PMI for different meaning words and words disqualified in previous iteration
-                noncognate_alignment_scores = []
-                for alignment in noncognate_alignments:
-                    length_normalized_score = alignment.cost / alignment.length
-                    noncognate_alignment_scores.append(length_normalized_score)
-                nc_mean = mean(noncognate_alignment_scores)
-                nc_stdev = stdev(noncognate_alignment_scores)
-
-                # Score same-meaning alignments against different-meaning alignments
-                qualifying, disqualified = [], []
-                qualifying_alignments = []
-                qualified_PMI = []
-                for q, pair in enumerate(synonym_sample):
-                    alignment = aligned_synonym_sample[q]
-                    length_normalized_score = alignment.cost / alignment.length
-
-                    # Proportion of non-cognate word pairs which would have an alignment score at least as low as this word pair
-                    pnorm = 1 - norm.cdf(length_normalized_score, loc=nc_mean, scale=nc_stdev)
-                    if pnorm < p_threshold:
-                        qualifying.append(pair)
-                        qualifying_alignments.append(alignment)
-                        qualified_PMI.append(length_normalized_score)
-                    else:
-                        disqualified.append(pair)
-                        #other_word_pairs.add(pair)
-                if len(qualifying) == 0:
-                    logger.warning(f'All word pairs were disqualified in PMI iteration {iteration}')
-                qualifying_wordlist = Wordlist(sort_wordlist(qualifying))
-                qualifying_wordlist, qualifying_alignments = prune_extraneous_synonyms(
-                    wordlist=qualifying_wordlist,
-                    alignments=qualifying_alignments,
-                    scores=qualified_PMI,
-                    maximize_score=True,
-                    family_index=family_index,
-                )
-                qualifying_words[iteration] = qualifying_wordlist
-                disqualified_words[iteration] = disqualified + diff_sample
-
-                # Log results of this iteration
-                iter_log = log_phon_corr_iteration(
-                    iteration=iteration,
-                    qualifying_words=qualifying_words,
-                    disqualified_words=disqualified_words,
-                )
-                iter_logs[sample_n].append(iter_log)
-
-            # Log final set of qualifying/disqualified word pairs
-            iter_logs[sample_n].append((qualifying_words[iteration], sort_wordlist(disqualified)))
-
-            # Return and save the final iteration's PMI results
-            results = PMI_iterations[max(PMI_iterations.keys())]
-            sample_results[sample_n] = results
-            sample_iterations[sample_n] = len(PMI_iterations) - 1
-            final_qualifying.update(qualifying)
->>>>>>> ebd10a75
 
             # Save iteration results
             iter_logs[sample_n].append(iter_log)
