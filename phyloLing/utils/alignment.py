from collections import defaultdict
from itertools import zip_longest
from math import inf, log
import numpy as np
from constants import GAP_CH_DEFAULT
from utils import PhonemeMap
from utils.sequence import Ngram


def calculate_alignment_costs(seq1, seq2, cost_func, as_indices=True, **kwargs) -> PhonemeMap:
    """Calculates pairwise alignment costs for sequences using a specified cost function.

    Args:
        seq1 (iterable): First sequence.
        seq2 (iterable): Second sequence.
        cost_func (Distance): cost function used for computing pairwise alignment costs.
        as_indices (bool): Whether to return alignment cost dictionary using indices of aligned positions vs. the aligned units.

    Returns:
        dict: dictionary of pairwise alignment costs by sequence indices
    """
<<<<<<< HEAD

    # does not need to be necessarily a map with a default value
    alignment_costs: PhonemeMap = PhonemeMap()
=======
    alignment_costs = defaultdict(lambda: {})
>>>>>>> 1e988d62
    for i, seq1_i in enumerate(seq1):
        for j, seq2_j in enumerate(seq2):
            cost = cost_func.eval(seq1_i, seq2_j, **kwargs)

            # If similarity function, turn into distance and ensure it is negative # TODO add into Distance object
            if cost_func.sim:
                if cost > 0:
                    cost = log(cost)
                else:
                    cost = -inf

            if as_indices:
<<<<<<< HEAD
                alignment_costs.set_value(i, j, cost)
            else:
                alignment_costs.set_value(seq1_i, seq2_j, cost)
=======
                alignment_costs[i][j] = cost
            else:
                alignment_costs[seq1_i][seq2_j] = cost
>>>>>>> 1e988d62

    return alignment_costs


def needleman_wunsch_extended(seq1: list,
                              seq2: list,
                              align_cost: PhonemeMap,
                              gap_cost: PhonemeMap,
                              default_gop: int | float,
                              gap_ch: str=GAP_CH_DEFAULT,
                              allow_complex: bool=True,
                              maximize_score: bool=False,
                              ):
    f"""Aligns two sequences with an extended version of the Needleman-Wunsch algorithm, optionally allowing for complex alignments.

    Args:
        seq1 (list): List of units in sequence 1.
        seq2 (list): List of units in sequence 2.
        align_cost (PhonemeMap): Dictionary of alignment costs between units.
        gap_cost (PhonemeMap): Dictionary of costs to align a unit with a gap.
        default_gop (int | float): Default gap opening penalty in case pair is not in gap_cost dictionary.
        gap_ch (str, optional): Gap character. Defaults to "{GAP_CH_DEFAULT}".
        allow_complex (bool, optional): Allow complex alignments (one-to-many, many-to-one, many-to-many, etc.). Defaults to True.
        maximize_score (bool, optional): If True, optimal alignments are computed by maximizing the alignment score; else by minimizing the alignment cost. Defaults to False.

    Returns:
        (cost, alignment, (seq_map1, seq_map2)) (tuple): Tuple containing the alignment cost/score, alignment (list of tuples), and a tuple aligned sequence map dicts.
    """
    n = len(seq1)
    m = len(seq2)
    worst_score = -inf if maximize_score else inf

    # Initialize score and traceback matrices
    dp = np.zeros((n + 1, m + 1))
    traceback = np.empty((n + 1, m + 1), dtype=object)

    def seq2ngram(seq):
        return Ngram(seq).undo()

    def score_is_better(score1, score2):
        # maximize_score : if True, the optimum alignment has a score score
        #                  if False, the optimum alignment has the lowest score (lowest cost))
        if maximize_score:
            if score1 > score2:
                return True
            return False
        return score1 < score2

    # Fill first row and column with gap penalties
    for i in range(1, n + 1):
        default = gap_cost.get_value_or_default(seq2ngram(seq1[:i]), gap_ch, default_gop)
        dp[i][0] = dp[i-1][0] + default
        traceback[i][0] = (1, 0)  # Indicates seq1 gaps
    for j in range(1, m + 1):
        default = gap_cost.get_value_or_default(gap_ch, seq2ngram(seq2[:j]), default_gop)
        dp[0][j] = dp[0][j-1] + default
        traceback[0][j] = (0, 1)  # Indicates seq2 gaps

    # Fill the dp matrix
    for i in range(1, n + 1):
        for j in range(1, m + 1):
            best_score = worst_score
            best_move = None

            # Align one unit from seq1 to one or more from seq2
            for k in range(1, i + 1):
                ngram_unit1 = seq2ngram(seq1[i-k:i])
                for l in range(1, j + 1):
                    max_size = max(j-(j-l), i-(i-k), 1)
                    if max_size > 1 and allow_complex is False:
                        continue
                    ngram_unit2 = seq2ngram(seq2[j-l:j])
                    cost = align_cost.get_value_or_default(ngram_unit1, ngram_unit2, default_gop * max_size)
                    score = dp[i-k][j-l] + cost
                    if score_is_better(score, best_score):
                        best_score = score
                        best_move = (k, l)

            # Align seq1 to a gap
            for k in range(1, i + 1):
                ngram_unit1 = seq2ngram(seq1[i-k:i])
                size = max(1, (i-(i-k)))
                if size > 1 and allow_complex is False:
                    continue
                cost = gap_cost.get_value_or_default(ngram_unit1, gap_ch, default_gop * size)
                score = dp[i-k][j] + cost
                if score_is_better(score, best_score):
                    best_score = score
                    best_move = (k, 0)

            # Align seq2 to a gap
            for l in range(1, j + 1):
                ngram_unit2 = seq2ngram(seq2[j-l:j])
                size = max(1, (j-(j-l)))
                if size > 1 and allow_complex is False:
                    continue
                cost = gap_cost.get_value_or_default(gap_ch, ngram_unit2, default_gop * size)
                score = dp[i][j-l] + cost
                if score_is_better(score, best_score):
                    best_score = score
                    best_move = (0, l)

            dp[i][j] = best_score
            traceback[i][j] = best_move  # Store the move in traceback

    # Backtrack to find the alignment
    aligned_seq1, aligned_seq2 = [], []
    seq_map1, seq_map2 = defaultdict(lambda:[]), defaultdict(lambda:[])
    i, j = n, m
    while i > 0 or j > 0:
        move = traceback[i][j]
        if move[0] > 0 and move[1] > 0:
            # Align subsequences of both seq1 and seq2
            aligned_seq1.append(seq2ngram(seq1[i-move[0]:i]))
            aligned_seq2.append(seq2ngram(seq2[j-move[1]:j]))
            seq_map1[len(seq_map1)].extend([x for x in range(i-move[0], i)])
            seq_map2[len(seq_map2)].extend([x for x in range(j-move[1], j)])
            i -= move[0]
            j -= move[1]
        elif move[0] > 0:
            # Align subsequence of seq1 to a gap
            aligned_seq1.append(seq2ngram(seq1[i-move[0]:i]))
            aligned_seq2.append(seq2ngram([gap_ch]))
            seq_map1[len(seq_map1)].extend([x for x in range(i-move[0], i)])
            seq_map2[len(seq_map2)] = None
            i -= move[0]
        else:
            # Align subsequence of seq2 to a gap
            aligned_seq1.append(seq2ngram([gap_ch]))
            aligned_seq2.append(seq2ngram(seq2[j-move[1]:j]))
            seq_map1[len(seq_map1)] = None
            seq_map2[len(seq_map2)].extend([x for x in range(j-move[1], j)])
            j -= move[1]

    # Reverse the aligned sequences to be in correct order
    aligned_seq1.reverse()
    aligned_seq2.reverse()
    alignment = list(zip(aligned_seq1, aligned_seq2))

    # Reverse the sequence maps
    seq_map1, seq_map2 = dict(seq_map1), dict(seq_map2)
    adj_seqmap1, adj_seqmap2 = {}, {}
    for i in range(len(alignment)-1, -1, -1):
        adj_seqmap1[abs(i-(len(alignment)-1))] = seq_map1[i]
        adj_seqmap2[abs(i-(len(alignment)-1))] = seq_map2[i]

    return dp[n][m], alignment, (adj_seqmap1, adj_seqmap2)


def to_unigram_alignment(bigram, fillvalue=GAP_CH_DEFAULT):
    unigrams = [[] for _ in range(len(bigram))]
    for i, pos in enumerate(bigram):
        if isinstance(pos, str):
            unigrams[i].append(pos)
        elif isinstance(pos, tuple):
            unigrams[i].extend(pos)

    return list(zip_longest(*unigrams, fillvalue=fillvalue))<|MERGE_RESOLUTION|>--- conflicted
+++ resolved
@@ -19,13 +19,8 @@
     Returns:
         dict: dictionary of pairwise alignment costs by sequence indices
     """
-<<<<<<< HEAD
 
-    # does not need to be necessarily a map with a default value
     alignment_costs: PhonemeMap = PhonemeMap()
-=======
-    alignment_costs = defaultdict(lambda: {})
->>>>>>> 1e988d62
     for i, seq1_i in enumerate(seq1):
         for j, seq2_j in enumerate(seq2):
             cost = cost_func.eval(seq1_i, seq2_j, **kwargs)
@@ -38,15 +33,9 @@
                     cost = -inf
 
             if as_indices:
-<<<<<<< HEAD
                 alignment_costs.set_value(i, j, cost)
             else:
                 alignment_costs.set_value(seq1_i, seq2_j, cost)
-=======
-                alignment_costs[i][j] = cost
-            else:
-                alignment_costs[seq1_i][seq2_j] = cost
->>>>>>> 1e988d62
 
     return alignment_costs
 
