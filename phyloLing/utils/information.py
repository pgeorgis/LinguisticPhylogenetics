--- conflicted
+++ resolved
@@ -82,31 +82,6 @@
         return values
 
 
-<<<<<<< HEAD
-def get_oov_val(corr_dict, oov_ch=NON_IPA_CH_DEFAULT):
-    # Determine the (potentially smoothed) value for unseen ("out of vocabulary" [OOV]) correspondences
-    # Check using an OOV/non-IPA character
-    oov_val = corr_dict[oov_ch]
-
-    # Then remove this character from the surprisal dictionary
-    del corr_dict[oov_ch]
-
-    return oov_val
-
-
-def prune_oov_surprisal(surprisal_dict: PhonemeMap):
-    """Prune correspondences with a surprisal value greater than OOV surprisal."""
-    oov_val = surprisal_dict.default_value
-    pruned = PhonemeMap(oov_val)
-    for seg1, seg2 in surprisal_dict.get_key_pairs():
-        surprisal_val = surprisal_dict.get_value_or_default(seg1, seg2, oov_val)
-        if surprisal_val < oov_val:
-            pruned.set_value(seg1, seg2, surprisal_val)
-    return pruned, oov_val
-
-
-=======
->>>>>>> 63819508
 def calculate_infocontent_of_word(seq, lang, ngram_size=3, pad_ch=PAD_CH_DEFAULT):
     if len(seq) < ngram_size:
         add_pad_n = ngram_size-len(seq)
