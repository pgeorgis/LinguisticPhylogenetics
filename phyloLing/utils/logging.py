--- conflicted
+++ resolved
@@ -129,12 +129,7 @@
             [
                 seg1_str,
                 ngram2log_format(seg2, phon_env=False),  # phon_env only on seg1
-<<<<<<< HEAD
-                str(abs(round(surprisal_results.get_value_or_default(seg1, seg2, oov_value), 3))),
-                str(oov_value)
-=======
                 str(abs(round(surprisal_results.get_value(seg1, seg2), 3))),
->>>>>>> 63819508
             ]
         )
         if phon_env:
