import re
from math import sqrt
from statistics import mean

from asjp import ipa2asjp
from constants import GAP_CH_DEFAULT, PAD_CH_DEFAULT
from nltk import edit_distance
from phonAlign import Alignment, AlignedPair, Gap, get_alignment_iter
<<<<<<< HEAD
from phonCorr import add_phon_dist_to_align_costs
=======
>>>>>>> b1cd8bf2
from phonUtils.initPhoneData import (alveolopalatal, nasals, palatal,
                                     postalveolar)
from phonUtils.phonSim import phone_sim
from phonUtils.segment import _toSegment

from utils import PhonemeMap
from utils.distance import Distance, sim_to_dist, dist_to_sim
from utils.information import adaptation_surprisal
from utils.sequence import Ngram
from utils.string import preprocess_ipa_for_asjp_conversion, strip_ch

from phyloLing import Word

# Designate maximum sonority as sonority of a toneme
MAX_SONORITY = _toSegment('˧').sonority
# Designate maximum prosodic environment strength
MAX_PROSODIC_ENV_STRENGTH = 7


class WordDistance(Distance):
    def eval(self, x, y, **kwargs):
        if isinstance(x, Word) and isinstance(y, Word):
            key = ((x.language.name, x.ipa), (y.language.name, y.ipa), self.hashable_kwargs)
            if key in self.measured:
                return self.measured[key]

        if (x, y, self.hashable_kwargs) in self.measured:
            return self.measured[(x, y, self.hashable_kwargs)]
        else:
            for arg, val in kwargs.items():
                self.set(arg, val)
            result = self.func(x, y, **self.kwargs)
            self.measured[(x, y, self.hashable_kwargs)] = result
            return result


def get_phoneme_surprisal(lang1, lang2, ngram_size=1, **kwargs):
    """Calculate phoneme surprisal if not already done."""
    if len(lang1.phoneme_surprisal[lang2.name][ngram_size]) == 0:
        correlator1 = lang1.get_phoneme_correlator(lang2)
        correlator1.compute_phone_corrs(ngram_size=ngram_size, **kwargs)
    if len(lang2.phoneme_surprisal[lang1.name][ngram_size]) == 0:
        correlator2 = lang2.get_phoneme_correlator(lang1)
        correlator2.compute_phone_corrs(ngram_size=ngram_size, **kwargs)


def get_pmi_dict(lang1, lang2, **kwargs) -> PhonemeMap:
    """Calculate phoneme PMI if not already done and return PMI dict."""
    if len(lang1.phoneme_pmi[lang2.name]) == 0:
        correlator = lang1.get_phoneme_correlator(lang2)
        correlator.compute_phone_corrs(**kwargs)
    pmi_dict = lang1.phoneme_pmi[lang2.name]
    return pmi_dict


def prepare_alignment(word1, word2, **kwargs):
    """Prepares pairwise alignment of two Word objects.
    If the language of both words is specified, phoneme PMI is additionally used for the alignment, else only phonetic similarity.
    If phonetic PMI has not been previously calculated, it will be calculated automatically here.

    Args:
        word1 (Word): first Word object to align
        word2 (Word): second Word object to align

    Returns:
        Alignment: aligned object of the two words
    """
    # If language is specified for both words, incorporate their phoneme PMI for the alignment
    lang1, lang2 = word1.language, word2.language
    if lang1 is not None and lang2 is not None:

        # Check whether phoneme PMI has been calculated for this language pair
        # If not, then calculate it; if so, then retrieve it
        pmi_dict: PhonemeMap = get_pmi_dict(lang1, lang2)

        # Align the phonetic sequences with phonetic similarity and phoneme PMI
        alignment = Alignment(word1, word2, align_costs=add_phon_dist_to_align_costs(pmi_dict), **kwargs)

    # Perform phonetic alignment without PMI support
    else:
        alignment = Alignment(word1, word2, **kwargs)

    return alignment


def handle_word_pair_input(input1, input2):
    """Check if a pair of word inputs or if already aligned word pair; align if not done already."""
    if isinstance(input1, Alignment):
        alignment = input1
        word1 = alignment.word1
        word2 = alignment.word2
    else:
        word1, word2 = input1, input2
        alignment = prepare_alignment(word1, word2)
    return word1, word2, alignment


def phonetic_dist(word1, word2=None, phone_sim_func=phone_sim, **kwargs):
    """Calculates phonetic distance of an alignment without weighting by
    segment type, position, etc.

    Args:
        word1 (phyloLing.Word or phonAlign.Alignment): first Word object, or an Alignment object
        word2 (phyloLing.Word): second Word object. Defaults to None.
        phone_sim_func (phone_sim, optional): Phonetic similarity function. Defaults to phone_sim.
    """

    # Calculate or retrieve the alignment
    _, _, alignment = handle_word_pair_input(word1, word2)

    # Calculate the phonetic similarity of each aligned segment
    # Gap alignments receive a score of 0
    phone_sims = [phone_sim_func(pair[0], pair[1], **kwargs)
                  if alignment.gap_ch not in pair else 0
                  for pair in alignment.alignment]

    # Return the mean distance
    return 1 - mean(phone_sims)


def prosodic_environment_strength(segments, i):
    """Returns the relative prosodic environment strength of a segment within a word, based on List (2012)"""

    # Map of prosodic environment strengths
    try:
        assert MAX_PROSODIC_ENV_STRENGTH == 7
    except AssertionError as exc:
        raise AssertionError(f"Unexpected value of constant MAX_PROSODIC_ENV_STRENGTH ({MAX_PROSODIC_ENV_STRENGTH})") from exc
    env_strengths = {
        "#C": 7,  # word-initial consonant
        "#V": 6,  # word-initial vowel
        "<S<": 5, # ascending sonority
        ">S>": 4, # descending sonority
        "<S>": 3,  # sonority peak
        "C#": 2,  # word-final consonant
        "V#": 1,  # word-final vowel
        "T": 0,
    }
    # TODO: all equal sonority

    seg = _toSegment(segments[i])
    
    # Minimum strength for tonemes/suprasegmentals
    if seg.phone_class in ('TONEME', 'SUPRASEGMENTAL'):
        return env_strengths["T"]

    # Word-initial segments
    if i == 0:
        # Word-initial consonants: weight 7
        if seg.phone_class in ('CONSONANT', 'GLIDE'):
            return env_strengths["#C"]

        # Word-initial vowels: weight 6
        elif seg.phone_class in ('VOWEL', 'DIPHTHONG'):
            return env_strengths["#V"]

    # Word-final segments
    elif i == len(segments) - 1:

        # Word-final consonants: weight 2
        if seg.phone_class in ('CONSONANT', 'GLIDE'):
            return env_strengths["C#"]

        # Word-final vowels: weight 1
        elif seg.phone_class in ('VOWEL', 'DIPHTHONG'):
            return env_strengths["V#"]

    # Word-medial segments
    else:
        prev_segment, segment_i, next_segment = segments[i - 1], segments[i], segments[i + 1]
        prev_segment, segment_i, next_segment = map(_toSegment, [prev_segment, segment_i, next_segment])
        prev_sonority = prev_segment.sonority
        sonority_i = segment_i.sonority
        next_sonority = next_segment.sonority

        # Sonority peak: weight 3
        if prev_sonority <= sonority_i >= next_sonority:
            return env_strengths["<S>"]

        # Descending sonority: weight 4
        elif prev_sonority >= sonority_i >= next_sonority:
            return env_strengths[">S>"]

        # Ascending sonority: weight 5
        else:
            return env_strengths["<S<"]


def scale_deletion_penalty_by_prosodic_env_strength(penalty: float | int,
                                           gap: Gap,
                                           alignment: list[tuple],
                                           index: int
                                           ):
    """Scales a deletion penalty down according to the prosodic environment strength of the segment.

    Args:
        penalty (float | int): Penalty value.
        gap (Gap): Aligned Gap object.
        alignment (list): Aligned list of IPA string tuples.
        index (int): Alignment position index.

    Returns:
        (penalty, discount): Tuple of reduced penalty and discount factor.
    """
    deleted_index = gap.seg_i
    deleted_i = sum([1 for j in range(index + 1) if alignment[j][deleted_index] != gap.gap_ch]) - 1
    segment_list = [
        pos[deleted_index]
        for pos in alignment
        if pos[deleted_index] != gap.gap_ch
    ]
    prosodic_env_weight = prosodic_environment_strength(segment_list, deleted_i)
    discount = sqrt(abs(prosodic_env_weight - MAX_PROSODIC_ENV_STRENGTH) + 1)
    penalty /= discount
    return penalty, discount


<<<<<<< HEAD
# def accent_is_shifted(alignment, i, gap_ch, pad_ch):
#     """Returns True if there is an unaligned suprasegmental in the opposite alignment position later in the word relative to position i"""
#     shifted = False
#     align_iter = alignment.alignment if isinstance(alignment, Alignment) else alignment
#     aligned_pair = AlignedPair(alignment, i, gap_ch=gap_ch, pad_ch=pad_ch)
#     if aligned_pair.is_gappy:
#         deleted_index = align_iter[i].index(gap_ch) - 1
#     elif aligned_pair.contains_boundary():
#         deleted_index = 0 if pad_ch in align_iter[i][0] else -1
#     else:
#         return shifted
#     for k in range(i + 1, len(align_iter)):
#         aligned_pair_k = AlignedPair(alignment, k, gap_ch=gap_ch, pad_ch=pad_ch)
#         if aligned_pair_k.is_gappy or aligned_pair_k.contains_boundary():
#             if aligned_pair_k.is_gappy:
#                 gap_k = align_iter[k].index(gap_ch)
#             else:
#                 gap_k = 0 if pad_ch in align_iter[k][0] else -1
#             deleted_k = gap_k - 1
#             if isinstance(align_iter[k][deleted_k], tuple):  # TODO handle this better, maybe set phon env as Segment object attribute
#                 deleted_seg_k = _toSegment(align_iter[k][deleted_k][0])
#             else:
#                 deleted_seg_k = _toSegment(align_iter[k][deleted_k])
#             if abs(deleted_k) != abs(deleted_index) and deleted_seg_k.phone_class in ('TONEME', 'SUPRASEGMENTAL'):
#                 shifted = True
#                 break
#     return shifted


=======
>>>>>>> b1cd8bf2
def reduce_phon_deletion_penalty_by_phon_context(penalty: float,
                                                 gap: Gap,
                                                 alignment: list,
                                                 i: int,
                                                 penalty_discount: int | float = 2):
    """Reduces deletion penalty in certain phonological contexts.

    Args:
        penalty (float): Deletion penalty.
        gap (Gap): Gap (AlignedPair) object.
        alignment (list): List of aligned segments.
        i (int): Alignment index.
        penalty_discount (int | float, optional): Value by which deletion penalties are divided if reduction conditions are met. Defaults to 2.

    Returns:
        penalty: Reduced deletion penalty.
    """
    gap_ch = gap.gap_ch
    gap_index = gap.gap_i
    deleted_segment = _toSegment(gap.segment)
    previous_seg, next_seg = None, None
    previous_pos =  i > 0 and alignment[i - 1][gap_index] != gap_ch
    previous_seg = _toSegment(alignment[i - 1][gap_index]) if previous_pos else None
    next_pos = i < len(alignment) -1 and alignment[i + 1][gap_index] != gap_ch
    next_seg = _toSegment(alignment[i + 1][gap_index]) if next_pos else None

    # 1) If the deleted segment is a nasal and the corresponding
    # precending/following segment was (pre)nasal(ized)
    if deleted_segment.stripped in nasals:
        if previous_seg and previous_seg.features['nasal'] == 1:
            penalty /= penalty_discount
        elif next_seg and next_seg.features['nasal'] == 1:
            penalty /= penalty_discount

    # 2) If the deleted segment is a palatal glide (j, ɥ) or high front vowel (i, ɪ, y, ʏ),
    # and the corresponding preceding/following segment was palatalized
    # or is a palatal, alveolopalatal, or postalveolar consonant
    elif re.search(r'[jɥ]|([iɪyʏ]̯)', deleted_segment.segment):
        if previous_seg and previous_seg.base in palatal.union(alveolopalatal).union(postalveolar):
            penalty /= penalty_discount
        elif previous_seg and re.search(r'[ʲᶣ]', previous_seg.segment):
            penalty /= penalty_discount
        elif next_seg and next_seg.base in palatal.union(alveolopalatal).union(postalveolar): # TODO set this as a constant
            penalty /= penalty_discount
        elif next_seg and re.search(r'[ʲᶣ]', next_seg.segment):
            penalty /= penalty_discount

    # 3) If the deleted segment is a high rounded/labial glide
    # and the corresponding preceding/following segment was labialized
    elif re.search(r'[wʋ]|([uʊyʏ]̯)', deleted_segment.segment):
        if previous_seg and re.search(r'[ʷᶣ]', previous_seg.segment):
            penalty /= penalty_discount
        elif next_seg and re.search(r'[ʷᶣ]', next_seg.segment):
            penalty /= penalty_discount

    # 4) If the deleted segment is /h, ɦ/ and the corresponding
    # preceding/following segment was (pre-)aspirated or breathy
    elif re.search(r'[hɦ]', deleted_segment.base):
        if previous_seg and re.search(r'[ʰʱ̤]', previous_seg.segment):
            penalty /= penalty_discount
        elif next_seg and re.search(r'[ʰʱ̤]', next_seg.segment):
            penalty /= penalty_discount

    # 5) If the deleted segment is a rhotic approximant /ɹ, ɻ/
    # and the corresponding preceding/following segment was rhoticized
    elif re.search(r'[ɹɻ]', deleted_segment.base):
        if previous_seg and re.search(r'[ɚɝ˞]', previous_seg.segment):
            penalty /= penalty_discount
        if next_seg and re.search(r'[ɚɝ˞]', next_seg.segment):
            penalty /= penalty_discount

    # 6) If the deleted segment is a glottal stop and the corresponding
    # preceding segment was glottalized or creaky
    elif deleted_segment.base == 'ʔ':
        if previous_seg and re.search(r'[ˀ̰]', previous_seg.segment):
            penalty /= penalty_discount
        elif next_seg and re.search(r'[ˀ̰]', next_seg.segment):
            penalty /= penalty_discount

    # TODO add handling with glides and diphthongs, same principle as labialized/palatalized; same sound in 2 vs. in 1 segment transcription
    return penalty


def phonological_dist(word1: Word | Alignment,
                      word2: Word=None,
                      sim_func=phone_sim,
                      penalize_sonority=True,
                      context_reduction=False,
                      env_strength_reduction=True,
                      total_dist=False,
                      **kwargs):
    f"""Calculates phonological distance between two words on the basis of the phonetic similarity of aligned segments and phonological deletion penalties.

    Args:
        word1 (Word or Alignment): first Word object, or an Alignment object
        word2 (Word): second Word object. Defaults to None.
        sim_func (_type_, optional): Phonetic similarity function. Defaults to {sim_func}.
        penalize_sonority (bool, optional): Penalizes deletions according to sonority of the deleted segment. Defaults to {penalize_sonority}.
        context_reduction (bool, optional): Reduces deletion penalties if certain phonological context conditions are met. Defaults to {context_reduction}.
        env_strength_reduction (bool, optional): Reduces deletion penalties according to prosodic environment strength (List, 2012). Defaults to {env_strength_reduction}.
        total_dist (bool, optional): Computes phonological distance as the sum of all penalties rather than as an average. Defaults to {total_dist}.

    Returns:
        float: phonological distance value
    """

    # If word2 is None, we assume word1 argument is actually an aligned word pair
    word1, word2, alignment = handle_word_pair_input(word1, word2)
    gap_ch = alignment.gap_ch
    pad_ch = alignment.pad_ch
    alignment_obj = alignment
    alignment = alignment.alignment

    def _remove_boundaries(segment):
        """Remove boundaries from complex ngrams and convert simple boundary ngrams to gaps."""
        ngram = Ngram(segment)
        if ngram.is_boundary(pad_ch):
            no_boundary_ngram = ngram.remove_boundaries(pad_ch).undo()
            if len(no_boundary_ngram) == 0:
                return gap_ch
            return no_boundary_ngram
        return segment

    # Remove boundaries or convert to gaps
    alignment = [
        (_remove_boundaries(left), _remove_boundaries(right))
        for left, right in alignment
    ]
    # Remove any resulting (gap_ch, gap_ch) pairs
    alignment = [pos for pos in alignment if pos != (gap_ch, gap_ch)]

    # Simplify complex ngram alignments to unigrams
    alignment = alignment_obj.get_unigram_alignment(alignment)
    length = len(alignment)

    # Get list of penalties
    penalties = []
    for i, pair in enumerate(alignment):
        seg1, seg2 = pair

        # If the pair is a gap-aligned segment, assign the penalty
        # based on the sonority and information content (if available) of the deleted segment
        if gap_ch in pair:
            penalty = 1
            gap = Gap(alignment, i)
            deleted_segment = _toSegment(gap.segment)
            deleted_index = gap.seg_i

<<<<<<< HEAD
            # Stress/accent in different positions should be penalized only once
            # Check if a later pair includes a deleted suprasegmental/toneme in the opposite alignment position
            # If so, skip penalizing the current pair altogether
            # if deleted_segment.phone_class in ('TONEME', 'SUPRASEGMENTAL'):
            #     if accent_is_shifted(alignment, i, gap_ch, pad_ch):
            #         continue

=======
>>>>>>> b1cd8bf2
            if penalize_sonority:
                sonority = deleted_segment.sonority
                sonority_penalty = 1 - (sonority / (MAX_SONORITY + 1))
                penalty *= sonority_penalty

            # Adjust for geminates vs. long consonants (always performed)
            # If the deleted segment is part of a long/geminate segment transcribed as double (e.g. /tt/ rather than /tː/),
            # where at least one part of the geminate has been aligned
            # Method: check if the preceding or following pair contained the deleted segment at deleted_index, aligned to something other than the gap character
            # Check following pair
            double = False
            if i < length - 1:
                nxt_pair = alignment[i + 1]
                if gap_ch not in nxt_pair and nxt_pair[deleted_index] == deleted_segment.segment:
                    penalty = 0  # eliminate the current penalty altogether
                    alignment[i + 1] = list(alignment[i + 1])
                    # Adjust transcription of next segment to include gemination/length
                    # Penalty for next pair will take it into account
                    alignment[i + 1][deleted_index] = f'{deleted_segment.segment}ː'
                    double = True

            # Check preceding pair
            if i > 0 and not double:
                prev_pair = alignment[i - 1]
                if gap_ch not in prev_pair and prev_pair[deleted_index] == deleted_segment.segment:
                    penalty = 0  # eliminate the current penalty altogether
                    alignment[i - 1] = list(alignment[i - 1])
                    # Adjust previous penalty to include the length/gemination
                    alignment[i - 1][deleted_index] = f'{deleted_segment.segment}ː'
                    s1, s2 = alignment[i - 1]
                    penalties[-1] = 1 - sim_func(s1, s2, **kwargs)
            if penalty == 0:
                continue

            # Lessen the penalty if certain phonological conditions are met
            if context_reduction:
                penalty = reduce_phon_deletion_penalty_by_phon_context(
                    penalty, gap, alignment, i
                )

            # Discount deletion penalty according to strength of prosodic environment (based on List, 2012)
            if env_strength_reduction:
                penalty, _ = scale_deletion_penalty_by_prosodic_env_strength(
                    penalty, gap, alignment, i
                )

            # Add the final penalty to penalty list
            penalties.append(penalty)

        # Otherwise take the penalty as the phonetic distance between the aligned segments
        else:
            distance = 1 - sim_func(seg1, seg2, **kwargs)
            penalties.append(distance)

    if total_dist:
        word_dist = sum(penalties)
    else:
        # Euclidean distance of all penalties (= distance per dimension of the word)
        # normalized by square root of number of dimensions
        #word_dist = euclidean_dist(penalties) / sqrt(len(penalties))
        word_dist = mean(penalties)

    return word_dist


def mutual_surprisal(word1, word2, ngram_size=1, phon_env=True, normalize=False, pad_ch=PAD_CH_DEFAULT, **kwargs):
    lang1 = word1.language
    lang2 = word2.language

    # Check whether phoneme PMI has been calculated for this language pair
    # Otherwise calculate from scratch
    pmi_dict = get_pmi_dict(lang1, lang2, **kwargs)

    # Calculate phoneme surprisal if not already done
    get_phoneme_surprisal(lang1, lang2, ngram_size=ngram_size, **kwargs)

    # Generate alignments in each direction: alignments need to come from PMI
    alignment = Alignment(word1, word2, align_costs=add_phon_dist_to_align_costs(pmi_dict, pad_ch=pad_ch), phon_env=phon_env)
    alignment.remove_padding()
    # Add phon env
    if phon_env:
        alignment.phon_env_alignment = alignment.add_phon_env()
    # Finally, reverse alignment
    rev_alignment = alignment.reverse()

    # Calculate the word-adaptation surprisal in each direction
    # (note: alignment needs to be reversed to run in second direction)
    if phon_env:
        sur_dict1 = lang1.phon_env_surprisal[lang2.name]
        sur_dict2 = lang2.phon_env_surprisal[lang1.name]
    else:
        sur_dict1 = lang1.phoneme_surprisal[lang2.name][ngram_size]
        sur_dict2 = lang2.phoneme_surprisal[lang1.name][ngram_size]

    WAS_l1l2 = adaptation_surprisal(alignment,
                                    surprisal_dict=sur_dict1,
                                    ngram_size=ngram_size,
                                    phon_env=phon_env,
                                    normalize=False,
                                    pad_ch=lang1.alignment_params['pad_ch'],
                                    gap_ch=lang1.alignment_params['gap_ch'],
                                    )
    if ngram_size > 1:
        # TODO issue is possibly that the ngram size of 2 is not actually in the dict keys also including phon env, just has phon_env OR 2gram in separate dicts...
        # the way to get around this is:
        # calculate the 2gram, then get the 2gram's phon_env equivalent
        # interpolate the probability/surprisal of the 2gram with that of the phon_env equivalent
        raise NotImplementedError
    WAS_l2l1 = adaptation_surprisal(rev_alignment,
                                    surprisal_dict=sur_dict2,
                                    ngram_size=ngram_size,
                                    phon_env=phon_env,
                                    normalize=False,
                                    pad_ch=lang2.alignment_params['pad_ch'],
                                    gap_ch=lang2.alignment_params['gap_ch'],
                                    )

    # Calculate self-surprisal values in each direction
    self_surprisal1 = lang1.self_surprisal(word1, normalize=False)
    self_surprisal2 = lang2.self_surprisal(word2, normalize=False)

    # Weight surprisal values by self-surprisal/information content value of corresponding segment
    # Segments with greater information content weighted more heavily
    # Normalize by phoneme entropy
    def weight_by_self_surprisal(alignment, WAS, self_surprisal, normalize_by, sur_dict, phon_env):
        self_info = sum([self_surprisal[j][-1] for j in self_surprisal])
        weighted_WAS = []
        seq_map1 = alignment.seq_map[0]
        align_iter = get_alignment_iter(alignment, phon_env=phon_env)
        for i, pair in enumerate(align_iter):

<<<<<<< HEAD
            # # Skip pairs with aligned suprasegmental features with a gap
            # # when the paired language (of the gap) does not have phonemic tones/suprasegmental features
            # # Such gaps skew linguistic distances since tones/suprasegmental features occur on most or all words
            # # and never have any equivalent
            # # Also don't double-penalize deletion for shifted accent
            # if alignment.gap_ch in pair:
            #     gap_index = pair.index(alignment.gap_ch)
            #     seg = pair[gap_index - 1]
            #     if gap_index == 0:
            #         seg_lang, gap_lang = alignment.word2.language, alignment.word1.language
            #     else:
            #         seg_lang, gap_lang = alignment.word1.language, alignment.word2.language
            #     if seg in seg_lang.tonemes:
            #         if gap_lang.tonal is False:
            #             continue
            #         elif accent_is_shifted(alignment, i, alignment.gap_ch, alignment.pad_ch):
            #             continue

            # # Continued from above:
            # # When comparing between a pitch accent and stress accent language,
            # # reduce surprisal from perspective of stress accent language
            # # by instead using total probability of being aligned with any suprasegmental in the pitch accent language
            # # Amounts to normalizing to accented vs. non-accented syllable from the perspective of stress accent language
            # # TODO : confirm that this should be done
            # elif alignment.word1.language.prosodic_typology == 'STRESS' and alignment.word2.language.prosodic_typology != 'STRESS':
            #     if self_surprisal[seq_map1[i]][0] in {"ˈ", "ˌ"}:
            #         corr = sur_dict[(pair[0],)]
            #         accent_probs = [surprisal_to_prob(corr[c]) for c in corr if c != alignment.gap_ch]
            #         WAS[i] = surprisal(sum(accent_probs))
=======
            # Skip pairs with aligned suprasegmental features with a gap
            # when the paired language (of the gap) does not have phonemic tones/suprasegmental features
            # Such gaps skew linguistic distances since tones/suprasegmental features occur on most or all words
            # and never have any equivalent
            # Also don't double-penalize deletion for shifted accent
            if alignment.gap_ch in pair:
                gap_index = pair.index(alignment.gap_ch)
                seg = pair[gap_index - 1]
                if gap_index == 0:
                    seg_lang, gap_lang = alignment.word2.language, alignment.word1.language
                else:
                    seg_lang, gap_lang = alignment.word1.language, alignment.word2.language
                if seg in seg_lang.tonemes:
                    if gap_lang.tonal is False:
                        continue
>>>>>>> b1cd8bf2

            if seq_map1[i] is not None:
                weight = sum([self_surprisal[index][-1] for j, index in enumerate(seq_map1[i])]) / self_info
                normalized = WAS[i] / normalize_by
                weighted = weight * normalized
                weighted_WAS.append(weighted)

        return weighted_WAS

    weighted_WAS_l1l2 = weight_by_self_surprisal(
        alignment,
        WAS_l1l2,
        self_surprisal1,
        normalize_by=lang2.phoneme_entropy,
        sur_dict=sur_dict1,
        phon_env=phon_env
    )
    weighted_WAS_l2l1 = weight_by_self_surprisal(
        rev_alignment,
        WAS_l2l1,
        self_surprisal2,
        normalize_by=lang1.phoneme_entropy,
        sur_dict=sur_dict2,
        phon_env=phon_env
    )
    # Return and save the average of these two values
    if normalize:
        score = mean([mean(weighted_WAS_l1l2), mean(weighted_WAS_l2l1)])
    # TODO Treat surprisal values as distances and compute euclidean distance over these, then take average
    # score = mean([euclidean_dist(weighted_WAS_l1l2), euclidean_dist(weighted_WAS_l2l1)])
    else:
        score = mean([sum(weighted_WAS_l1l2), sum(weighted_WAS_l2l1)])

    return score


def pmi_dist(word1, word2, normalize=True, sim2dist=True, alpha=0.5, pad_ch=PAD_CH_DEFAULT, **kwargs):
    lang1 = word1.language
    lang2 = word2.language

    # Check whether phoneme PMI has been calculated for this language pair
    # Otherwise calculate from scratch
    pmi_dict = get_pmi_dict(lang1, lang2, **kwargs)

    # Align the words with PMI
    alignment = Alignment(word1, word2, align_costs=add_phon_dist_to_align_costs(pmi_dict, pad_ch=pad_ch))
    alignment.remove_padding()

    # Calculate PMI scores for each aligned pair
    PMI_values = [
        pmi_dict.get_value(Ngram(pair_left).undo(), Ngram(pair_right).undo())
        for pair_left, pair_right in alignment.alignment
    ]

    # Weight by information content per segment
    def weight_by_info_content(alignment, PMI_vals):
        word1, word2 = alignment.word1, alignment.word2
        info_content1 = word1.getInfoContent()
        info_content2 = word2.getInfoContent()
        total_info1 = word1.total_info_content
        total_info2 = word2.total_info_content
        seq_map1, seq_map2 = alignment.seq_map
        weighted_PMI = []
        for i, pair in enumerate(alignment.alignment):
            # Take the information content value of each segment within the respective word
            # Divide this by the total info content of the word to calculate the proportion of info content constituted by the segment
            if seq_map1[i] is not None:
                weight1 = sum([info_content1[index][-1] for j, index in enumerate(seq_map1[i])]) / total_info1

            else:
                weight1 = None

            if seq_map2[i] is not None:
                weight2 = sum([info_content2[index][-1] for j, index in enumerate(seq_map2[i])]) / total_info2
            else:
                weight2 = None

            # Average together the info contents of each aligned segment
            # Don't double-penalize deletion in case of shifted stress/accent: skip adding value if shifted later
            if weight1 is None:
                weight = weight2
<<<<<<< HEAD
                # if pair[-1] in alignment.word2.language.tonemes:
                #     if accent_is_shifted(alignment, i, alignment.gap_ch, alignment.pad_ch):  # TODO does this still work if the pair includes a n>1-gram?
                #         continue

            elif weight2 is None:
                weight = weight1
                # if pair[0] in alignment.word1.language.tonemes:
                #     if accent_is_shifted(alignment, i, alignment.gap_ch, alignment.pad_ch):  # TODO does this still work if the pair includes a n>1-gram?
                #         continue
=======

            elif weight2 is None:
                weight = weight1

>>>>>>> b1cd8bf2
            else:
                weight = mean([weight1, weight2])

            # Weight by the averaged values
            weighted = weight * PMI_vals[i]
            weighted_PMI.append(weighted)

        return weighted_PMI

    PMI_values = weight_by_info_content(alignment, PMI_values)

    if normalize:
        PMI_score = mean(PMI_values)
    else:
        PMI_score = sum(PMI_values)

    if sim2dist:
        return sim_to_dist(PMI_score, alpha)

    else:
        return PMI_score


def levenshtein_dist(word1, word2, normalize=True, asjp=True):
    word1 = word1.ipa
    word2 = word2.ipa

    if asjp:
        word1 = strip_ch(ipa2asjp(preprocess_ipa_for_asjp_conversion(word1)), ["~"])
        word2 = strip_ch(ipa2asjp(preprocess_ipa_for_asjp_conversion(word2)), ["~"])

    LevDist = edit_distance(word1, word2)
    if normalize:
        LevDist /= max(len(word1), len(word2))

    return LevDist


def hybrid_dist(word1, word2, funcs: dict, weights=None, normalize_weights=False) -> float:
    """Calculates a hybrid distance of multiple distance or similarity functions

    Args:
        word1 (phyloLing.Word): first Word object
        word2 (phyloLing.Word): second Word object
        funcs (iterable): iterable of Distance class objects
        weights (list): list of weights (floats)
        normalize_weights (bool): if True, normalize weights such that they sum to 1.0
    Returns:
        float: hybrid similarity measure
    """
    scores = []
    if weights is None:
        # Uniform weighting
        weights = [1 / len(funcs) for i in range(len(funcs))]
    elif normalize_weights:
        weight_sum = sum(weights)
        weights = [weight/weight_sum for weight in weights]
        assert round(sum(weights)) == 1.0
    for func, weight in zip(funcs, weights):
        if weight == 0:
            scores.append(0)
            continue
        func_sim = func.sim
        score = func.eval(word1, word2)
        if func_sim:
            score = 1 - score

        # Distance weighting concept: if a distance is weighted with a higher coefficient relative to another distance,
        # it is as if that dimension is more impactful
        scores.append(score * weight)

        # Record word scores # TODO into Distance class object?
        if word1.concept == word2.concept:
            log_word_score(word1, word2, score, key=func.name)

    # score = euclidean_dist(scores)
    # score = sum(scores)
    # TODO temp implementation: make more robust by checking that each function is as expected
    pmi_score, surprisal_score, phon_score = scores
    score = pmi_score + (surprisal_score * phon_score)
    if word1.concept == word2.concept:
        log_word_score(word1, word2, score, key=HYBRID_DIST_KEY)
        log_word_score(word1, word2, dist_to_sim(score), key=HYBRID_SIM_KEY)

    return score


def log_word_score(word1, word2, score, key):
    lang1, lang2 = word1.language, word2.language
    lang1.lexical_comparison[lang2.name][(word1, word2)][key] = score
    lang2.lexical_comparison[lang1.name][(word2, word1)][key] = score
    lang1.lexical_comparison_measures.add(key)
    lang2.lexical_comparison_measures.add(key)


# Initialize distance functions as Distance objects
# NB: Hybrid distance(s) need to be defined in classifyLangs.py or else we can't set the parameters of the component functions based on config settings
LEVENSHTEIN_DIST_KEY = 'LevenshteinDist'
PHONETIC_DIST_KEY = 'PhoneticDist'
PHONOLOGICAL_DIST_KEY = 'PhonDist'
PMI_DIST_KEY = 'PMIDist'
SURPRISAL_DIST_KEY = 'SurprisalDist'
HYBRID_DIST_KEY = 'HybridDist'
HYBRID_SIM_KEY = 'HybridSimilarity'
LevenshteinDist = WordDistance(func=levenshtein_dist, name=LEVENSHTEIN_DIST_KEY)
PhoneticDist = WordDistance(func=phonetic_dist, name=PHONETIC_DIST_KEY)
PhonDist = WordDistance(func=phonological_dist, name=PHONOLOGICAL_DIST_KEY)
PMIDist = WordDistance(func=pmi_dist, name=PMI_DIST_KEY)
SurprisalDist = WordDistance(func=mutual_surprisal, name=SURPRISAL_DIST_KEY, ngram_size=1)<|MERGE_RESOLUTION|>--- conflicted
+++ resolved
@@ -6,10 +6,6 @@
 from constants import GAP_CH_DEFAULT, PAD_CH_DEFAULT
 from nltk import edit_distance
 from phonAlign import Alignment, AlignedPair, Gap, get_alignment_iter
-<<<<<<< HEAD
-from phonCorr import add_phon_dist_to_align_costs
-=======
->>>>>>> b1cd8bf2
 from phonUtils.initPhoneData import (alveolopalatal, nasals, palatal,
                                      postalveolar)
 from phonUtils.phonSim import phone_sim
@@ -227,38 +223,6 @@
     return penalty, discount
 
 
-<<<<<<< HEAD
-# def accent_is_shifted(alignment, i, gap_ch, pad_ch):
-#     """Returns True if there is an unaligned suprasegmental in the opposite alignment position later in the word relative to position i"""
-#     shifted = False
-#     align_iter = alignment.alignment if isinstance(alignment, Alignment) else alignment
-#     aligned_pair = AlignedPair(alignment, i, gap_ch=gap_ch, pad_ch=pad_ch)
-#     if aligned_pair.is_gappy:
-#         deleted_index = align_iter[i].index(gap_ch) - 1
-#     elif aligned_pair.contains_boundary():
-#         deleted_index = 0 if pad_ch in align_iter[i][0] else -1
-#     else:
-#         return shifted
-#     for k in range(i + 1, len(align_iter)):
-#         aligned_pair_k = AlignedPair(alignment, k, gap_ch=gap_ch, pad_ch=pad_ch)
-#         if aligned_pair_k.is_gappy or aligned_pair_k.contains_boundary():
-#             if aligned_pair_k.is_gappy:
-#                 gap_k = align_iter[k].index(gap_ch)
-#             else:
-#                 gap_k = 0 if pad_ch in align_iter[k][0] else -1
-#             deleted_k = gap_k - 1
-#             if isinstance(align_iter[k][deleted_k], tuple):  # TODO handle this better, maybe set phon env as Segment object attribute
-#                 deleted_seg_k = _toSegment(align_iter[k][deleted_k][0])
-#             else:
-#                 deleted_seg_k = _toSegment(align_iter[k][deleted_k])
-#             if abs(deleted_k) != abs(deleted_index) and deleted_seg_k.phone_class in ('TONEME', 'SUPRASEGMENTAL'):
-#                 shifted = True
-#                 break
-#     return shifted
-
-
-=======
->>>>>>> b1cd8bf2
 def reduce_phon_deletion_penalty_by_phon_context(penalty: float,
                                                  gap: Gap,
                                                  alignment: list,
@@ -407,16 +371,6 @@
             deleted_segment = _toSegment(gap.segment)
             deleted_index = gap.seg_i
 
-<<<<<<< HEAD
-            # Stress/accent in different positions should be penalized only once
-            # Check if a later pair includes a deleted suprasegmental/toneme in the opposite alignment position
-            # If so, skip penalizing the current pair altogether
-            # if deleted_segment.phone_class in ('TONEME', 'SUPRASEGMENTAL'):
-            #     if accent_is_shifted(alignment, i, gap_ch, pad_ch):
-            #         continue
-
-=======
->>>>>>> b1cd8bf2
             if penalize_sonority:
                 sonority = deleted_segment.sonority
                 sonority_penalty = 1 - (sonority / (MAX_SONORITY + 1))
@@ -548,37 +502,6 @@
         align_iter = get_alignment_iter(alignment, phon_env=phon_env)
         for i, pair in enumerate(align_iter):
 
-<<<<<<< HEAD
-            # # Skip pairs with aligned suprasegmental features with a gap
-            # # when the paired language (of the gap) does not have phonemic tones/suprasegmental features
-            # # Such gaps skew linguistic distances since tones/suprasegmental features occur on most or all words
-            # # and never have any equivalent
-            # # Also don't double-penalize deletion for shifted accent
-            # if alignment.gap_ch in pair:
-            #     gap_index = pair.index(alignment.gap_ch)
-            #     seg = pair[gap_index - 1]
-            #     if gap_index == 0:
-            #         seg_lang, gap_lang = alignment.word2.language, alignment.word1.language
-            #     else:
-            #         seg_lang, gap_lang = alignment.word1.language, alignment.word2.language
-            #     if seg in seg_lang.tonemes:
-            #         if gap_lang.tonal is False:
-            #             continue
-            #         elif accent_is_shifted(alignment, i, alignment.gap_ch, alignment.pad_ch):
-            #             continue
-
-            # # Continued from above:
-            # # When comparing between a pitch accent and stress accent language,
-            # # reduce surprisal from perspective of stress accent language
-            # # by instead using total probability of being aligned with any suprasegmental in the pitch accent language
-            # # Amounts to normalizing to accented vs. non-accented syllable from the perspective of stress accent language
-            # # TODO : confirm that this should be done
-            # elif alignment.word1.language.prosodic_typology == 'STRESS' and alignment.word2.language.prosodic_typology != 'STRESS':
-            #     if self_surprisal[seq_map1[i]][0] in {"ˈ", "ˌ"}:
-            #         corr = sur_dict[(pair[0],)]
-            #         accent_probs = [surprisal_to_prob(corr[c]) for c in corr if c != alignment.gap_ch]
-            #         WAS[i] = surprisal(sum(accent_probs))
-=======
             # Skip pairs with aligned suprasegmental features with a gap
             # when the paired language (of the gap) does not have phonemic tones/suprasegmental features
             # Such gaps skew linguistic distances since tones/suprasegmental features occur on most or all words
@@ -594,7 +517,6 @@
                 if seg in seg_lang.tonemes:
                     if gap_lang.tonal is False:
                         continue
->>>>>>> b1cd8bf2
 
             if seq_map1[i] is not None:
                 weight = sum([self_surprisal[index][-1] for j, index in enumerate(seq_map1[i])]) / self_info
@@ -676,22 +598,10 @@
             # Don't double-penalize deletion in case of shifted stress/accent: skip adding value if shifted later
             if weight1 is None:
                 weight = weight2
-<<<<<<< HEAD
-                # if pair[-1] in alignment.word2.language.tonemes:
-                #     if accent_is_shifted(alignment, i, alignment.gap_ch, alignment.pad_ch):  # TODO does this still work if the pair includes a n>1-gram?
-                #         continue
 
             elif weight2 is None:
                 weight = weight1
-                # if pair[0] in alignment.word1.language.tonemes:
-                #     if accent_is_shifted(alignment, i, alignment.gap_ch, alignment.pad_ch):  # TODO does this still work if the pair includes a n>1-gram?
-                #         continue
-=======
-
-            elif weight2 is None:
-                weight = weight1
-
->>>>>>> b1cd8bf2
+
             else:
                 weight = mean([weight1, weight2])
 
