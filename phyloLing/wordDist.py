import re
from math import sqrt
from statistics import mean

from asjp import ipa2asjp
from constants import GAP_CH_DEFAULT, PAD_CH_DEFAULT
from nltk import edit_distance
from phonAlign import Alignment, Gap, get_alignment_iter
from phonUtils.initPhoneData import (alveolopalatal, nasals, palatal,
                                     postalveolar)
from phonUtils.phonSim import phone_sim
from phonUtils.segment import _toSegment
<<<<<<< HEAD

from utils import PhonemeMap
from utils.distance import Distance, sim_to_dist
=======
from utils.distance import Distance, sim_to_dist, dist_to_sim
>>>>>>> a0a90b6c
from utils.information import adaptation_surprisal
from utils.sequence import Ngram
from utils.string import preprocess_ipa_for_asjp_conversion, strip_ch

from phyloLing import Word

# Designate maximum sonority as sonority of a toneme
MAX_SONORITY = _toSegment('˧').sonority
# Designate maximum prosodic environment strength
MAX_PROSODIC_ENV_STRENGTH = 7


class WordDistance(Distance):
    def eval(self, x, y, **kwargs):
        if isinstance(x, Word) and isinstance(y, Word):
            key = ((x.language.name, x.ipa), (y.language.name, y.ipa), self.hashable_kwargs)
            if key in self.measured:
                return self.measured[key]

        if (x, y, self.hashable_kwargs) in self.measured:
            return self.measured[(x, y, self.hashable_kwargs)]
        else:
            for arg, val in kwargs.items():
                self.set(arg, val)
            result = self.func(x, y, **self.kwargs)
            self.measured[(x, y, self.hashable_kwargs)] = result
            return result


def get_phoneme_surprisal(lang1, lang2, ngram_size=1, **kwargs):
    """Calculate phoneme surprisal if not already done."""
    if len(lang1.phoneme_surprisal[lang2.name][ngram_size]) == 0:
        correlator1 = lang1.get_phoneme_correlator(lang2)
        correlator1.compute_phone_corrs(ngram_size=ngram_size, **kwargs)
    if len(lang2.phoneme_surprisal[lang1.name][ngram_size]) == 0:
        correlator2 = lang2.get_phoneme_correlator(lang1)
        correlator2.compute_phone_corrs(ngram_size=ngram_size, **kwargs)


def get_pmi_dict(lang1, lang2, **kwargs) -> PhonemeMap:
    """Calculate phoneme PMI if not already done and return PMI dict."""
    if len(lang1.phoneme_pmi[lang2.name]) == 0:
        correlator = lang1.get_phoneme_correlator(lang2)
        correlator.compute_phone_corrs(**kwargs)
    pmi_dict = lang1.phoneme_pmi[lang2.name]
    return pmi_dict


def prepare_alignment(word1, word2, **kwargs):
    """Prepares pairwise alignment of two Word objects.
    If the language of both words is specified, phoneme PMI is additionally used for the alignment, else only phonetic similarity.
    If phonetic PMI has not been previously calculated, it will be calculated automatically here.

    Args:
        word1 (Word): first Word object to align
        word2 (Word): second Word object to align

    Returns:
        Alignment: aligned object of the two words
    """
    # If language is specified for both words, incorporate their phoneme PMI for the alignment
    lang1, lang2 = word1.language, word2.language
    if lang1 is not None and lang2 is not None:

        # Check whether phoneme PMI has been calculated for this language pair
        # If not, then calculate it; if so, then retrieve it
        pmi_dict: PhonemeMap = get_pmi_dict(lang1, lang2)

        # Align the phonetic sequences with phonetic similarity and phoneme PMI
        alignment = Alignment(word1, word2, align_costs=pmi_dict, **kwargs)

    # Perform phonetic alignment without PMI support
    else:
        alignment = Alignment(word1, word2, **kwargs)

    return alignment


def handle_word_pair_input(input1, input2):
    """Check if a pair of word inputs or if already aligned word pair; align if not done already."""
    if isinstance(input1, Alignment):
        alignment = input1
        word1 = alignment.word1
        word2 = alignment.word2
    else:
        word1, word2 = input1, input2
        alignment = prepare_alignment(word1, word2)
    return word1, word2, alignment


def phonetic_dist(word1, word2=None, phone_sim_func=phone_sim, **kwargs):
    """Calculates phonetic distance of an alignment without weighting by
    segment type, position, etc.

    Args:
        word1 (phyloLing.Word or phonAlign.Alignment): first Word object, or an Alignment object
        word2 (phyloLing.Word): second Word object. Defaults to None.
        phone_sim_func (phone_sim, optional): Phonetic similarity function. Defaults to phone_sim.
    """

    # Calculate or retrieve the alignment
    _, _, alignment = handle_word_pair_input(word1, word2)

    # Calculate the phonetic similarity of each aligned segment
    # Gap alignments receive a score of 0
    phone_sims = [phone_sim_func(pair[0], pair[1], **kwargs)
                  if alignment.gap_ch not in pair else 0
                  for pair in alignment.alignment]

    # Return the mean distance
    return 1 - mean(phone_sims)


def prosodic_environment_strength(segments, i):
    """Returns the relative prosodic environment strength of a segment within a word, based on List (2012)"""

    # Map of prosodic environment strengths
    try:
        assert MAX_PROSODIC_ENV_STRENGTH == 7
    except AssertionError as exc:
        raise AssertionError(f"Unexpected value of constant MAX_PROSODIC_ENV_STRENGTH ({MAX_PROSODIC_ENV_STRENGTH})") from exc
    env_strengths = {
        "#C": 7,  # word-initial consonant
        "#V": 6,  # word-initial vowel
        "<S<": 5, # ascending sonority
        ">S>": 4, # descending sonority
        "<S>": 3,  # sonority peak
        "C#": 2,  # word-final consonant
        "V#": 1,  # word-final vowel
        "T": 0,
    }
    # TODO: all equal sonority

    seg = _toSegment(segments[i])
    
    # Minimum strength for tonemes/suprasegmentals
    if seg.phone_class in ('TONEME', 'SUPRASEGMENTAL'):
        return env_strengths["T"]

    # Word-initial segments
    if i == 0:
        # Word-initial consonants: weight 7
        if seg.phone_class in ('CONSONANT', 'GLIDE'):
            return env_strengths["#C"]

        # Word-initial vowels: weight 6
        elif seg.phone_class in ('VOWEL', 'DIPHTHONG'):
            return env_strengths["#V"]

    # Word-final segments
    elif i == len(segments) - 1:

        # Word-final consonants: weight 2
        if seg.phone_class in ('CONSONANT', 'GLIDE'):
            return env_strengths["C#"]

        # Word-final vowels: weight 1
        elif seg.phone_class in ('VOWEL', 'DIPHTHONG'):
            return env_strengths["V#"]

    # Word-medial segments
    else:
        prev_segment, segment_i, next_segment = segments[i - 1], segments[i], segments[i + 1]
        prev_segment, segment_i, next_segment = map(_toSegment, [prev_segment, segment_i, next_segment])
        prev_sonority = prev_segment.sonority
        sonority_i = segment_i.sonority
        next_sonority = next_segment.sonority

        # Sonority peak: weight 3
        if prev_sonority <= sonority_i >= next_sonority:
            return env_strengths["<S>"]

        # Descending sonority: weight 4
        elif prev_sonority >= sonority_i >= next_sonority:
            return env_strengths[">S>"]

        # Ascending sonority: weight 5
        else:
            return env_strengths["<S<"]


def scale_deletion_penalty_by_prosodic_env_strength(penalty: float | int,
                                           gap: Gap,
                                           alignment: list[tuple],
                                           index: int
                                           ):
    """Scales a deletion penalty down according to the prosodic environment strength of the segment.

    Args:
        penalty (float | int): Penalty value.
        gap (Gap): Aligned Gap object.
        alignment (list): Aligned list of IPA string tuples.
        index (int): Alignment position index.

    Returns:
        (penalty, discount): Tuple of reduced penalty and discount factor.
    """
    deleted_index = gap.seg_i
    deleted_i = sum([1 for j in range(index + 1) if alignment[j][deleted_index] != gap.gap_ch]) - 1
    segment_list = [
        pos[deleted_index]
        for pos in alignment
        if pos[deleted_index] != gap.gap_ch
    ]
    prosodic_env_weight = prosodic_environment_strength(segment_list, deleted_i)
    discount = sqrt(abs(prosodic_env_weight - MAX_PROSODIC_ENV_STRENGTH) + 1)
    penalty /= discount
    return penalty, discount


def accent_is_shifted(alignment, i, gap_ch):
    """Returns True if there is an unaligned suprasegmental in the opposite alignment position later in the word relative to position i"""
    shifted = False
    deleted_index = alignment[i].index(gap_ch) - 1
    for k in range(i + 1, len(alignment)):
        if gap_ch in alignment[k]:
            gap_k = alignment[k].index(gap_ch)
            deleted_k = gap_k - 1
            if isinstance(alignment[k][deleted_k], tuple):  # TODO handle this better, maybe set phon env as Segment object attribute
                deleted_seg_k = _toSegment(alignment[k][deleted_k][0])
            else:
                deleted_seg_k = _toSegment(alignment[k][deleted_k])
            if abs(deleted_k) != abs(deleted_index) and deleted_seg_k.phone_class in ('TONEME', 'SUPRASEGMENTAL'):
                shifted = True
                break
    return shifted


def reduce_phon_deletion_penalty_by_phon_context(penalty: float,
                                                 gap: Gap,
                                                 alignment: list,
                                                 i: int,
                                                 penalty_discount: int | float = 2):
    """Reduces deletion penalty in certain phonological contexts.

    Args:
        penalty (float): Deletion penalty.
        gap (Gap): Gap (AlignedPair) object.
        alignment (list): List of aligned segments.
        i (int): Alignment index.
        penalty_discount (int | float, optional): Value by which deletion penalties are divided if reduction conditions are met. Defaults to 2.

    Returns:
        penalty: Reduced deletion penalty.
    """
    gap_ch = gap.gap_ch
    gap_index = gap.gap_i
    deleted_segment = _toSegment(gap.segment)
    previous_seg, next_seg = None, None
    previous_pos =  i > 0 and alignment[i - 1][gap_index] != gap_ch
    previous_seg = _toSegment(alignment[i - 1][gap_index]) if previous_pos else None
    next_pos = i < len(alignment) -1 and alignment[i + 1][gap_index] != gap_ch
    next_seg = _toSegment(alignment[i + 1][gap_index]) if next_pos else None

    # 1) If the deleted segment is a nasal and the corresponding
    # precending/following segment was (pre)nasal(ized)
    if deleted_segment.stripped in nasals:
        if previous_seg and previous_seg.features['nasal'] == 1:
            penalty /= penalty_discount
        elif next_seg and next_seg.features['nasal'] == 1:
            penalty /= penalty_discount

    # 2) If the deleted segment is a palatal glide (j, ɥ) or high front vowel (i, ɪ, y, ʏ),
    # and the corresponding preceding/following segment was palatalized
    # or is a palatal, alveolopalatal, or postalveolar consonant
    elif re.search(r'[jɥ]|([iɪyʏ]̯)', deleted_segment.segment):
        if previous_seg and previous_seg.base in palatal.union(alveolopalatal).union(postalveolar):
            penalty /= penalty_discount
        elif previous_seg and re.search(r'[ʲᶣ]', previous_seg.segment):
            penalty /= penalty_discount
        elif next_seg and next_seg.base in palatal.union(alveolopalatal).union(postalveolar): # TODO set this as a constant
            penalty /= penalty_discount
        elif next_seg and re.search(r'[ʲᶣ]', next_seg.segment):
            penalty /= penalty_discount

    # 3) If the deleted segment is a high rounded/labial glide
    # and the corresponding preceding/following segment was labialized
    elif re.search(r'[wʋ]|([uʊyʏ]̯)', deleted_segment.segment):
        if previous_seg and re.search(r'[ʷᶣ]', previous_seg.segment):
            penalty /= penalty_discount
        elif next_seg and re.search(r'[ʷᶣ]', next_seg.segment):
            penalty /= penalty_discount

    # 4) If the deleted segment is /h, ɦ/ and the corresponding
    # preceding/following segment was (pre-)aspirated or breathy
    elif re.search(r'[hɦ]', deleted_segment.base):
        if previous_seg and re.search(r'[ʰʱ̤]', previous_seg.segment):
            penalty /= penalty_discount
        elif next_seg and re.search(r'[ʰʱ̤]', next_seg.segment):
            penalty /= penalty_discount

    # 5) If the deleted segment is a rhotic approximant /ɹ, ɻ/
    # and the corresponding preceding/following segment was rhoticized
    elif re.search(r'[ɹɻ]', deleted_segment.base):
        if previous_seg and re.search(r'[ɚɝ˞]', previous_seg.segment):
            penalty /= penalty_discount
        if next_seg and re.search(r'[ɚɝ˞]', next_seg.segment):
            penalty /= penalty_discount

    # 6) If the deleted segment is a glottal stop and the corresponding
    # preceding segment was glottalized or creaky
    elif deleted_segment.base == 'ʔ':
        if previous_seg and re.search(r'[ˀ̰]', previous_seg.segment):
            penalty /= penalty_discount
        elif next_seg and re.search(r'[ˀ̰]', next_seg.segment):
            penalty /= penalty_discount

    # TODO add handling with glides and diphthongs, same principle as labialized/palatalized; same sound in 2 vs. in 1 segment transcription
    return penalty


def phonological_dist(word1: Word | Alignment,
                      word2: Word=None,
                      sim_func=phone_sim,
                      penalize_sonority=True,
                      context_reduction=False,
                      env_strength_reduction=True,
                      total_dist=False,
                      **kwargs):
    f"""Calculates phonological distance between two words on the basis of the phonetic similarity of aligned segments and phonological deletion penalties.

    Args:
        word1 (Word or Alignment): first Word object, or an Alignment object
        word2 (Word): second Word object. Defaults to None.
        sim_func (_type_, optional): Phonetic similarity function. Defaults to {sim_func}.
        penalize_sonority (bool, optional): Penalizes deletions according to sonority of the deleted segment. Defaults to {penalize_sonority}.
        context_reduction (bool, optional): Reduces deletion penalties if certain phonological context conditions are met. Defaults to {context_reduction}.
        env_strength_reduction (bool, optional): Reduces deletion penalties according to prosodic environment strength (List, 2012). Defaults to {env_strength_reduction}.
        total_dist (bool, optional): Computes phonological distance as the sum of all penalties rather than as an average. Defaults to {total_dist}.

    Returns:
        float: phonological distance value
    """

    # If word2 is None, we assume word1 argument is actually an aligned word pair
    word1, word2, alignment = handle_word_pair_input(word1, word2)
    gap_ch = alignment.gap_ch
    pad_ch = alignment.pad_ch
    alignment_obj = alignment
    alignment = alignment.alignment

    def _remove_boundaries(segment):
        """Remove boundaries from complex ngrams and convert simple boundary ngrams to gaps."""
        ngram = Ngram(segment)
        if ngram.is_boundary(pad_ch):
            no_boundary_ngram = ngram.remove_boundaries(pad_ch).undo()
            if len(no_boundary_ngram) == 0:
                return gap_ch
            return no_boundary_ngram
        return segment

    # Remove boundaries or convert to gaps
    alignment = [
        (_remove_boundaries(left), _remove_boundaries(right))
        for left, right in alignment
    ]
    # Remove any resulting (gap_ch, gap_ch) pairs
    alignment = [pos for pos in alignment if pos != (gap_ch, gap_ch)]

    # Simplify complex ngram alignments to unigrams
    alignment = alignment_obj.get_unigram_alignment(alignment)
    length = len(alignment)

    # Get list of penalties
    penalties = []
    for i, pair in enumerate(alignment):
        seg1, seg2 = pair

        # If the pair is a gap-aligned segment, assign the penalty
        # based on the sonority and information content (if available) of the deleted segment
        if gap_ch in pair:
            penalty = 1
            gap = Gap(alignment, i)
            deleted_segment = _toSegment(gap.segment)
            deleted_index = gap.seg_i

            # Stress/accent in different positions should be penalized only once
            # Check if a later pair includes a deleted suprasegmental/toneme in the opposite alignment position
            # If so, skip penalizing the current pair altogether
            if deleted_segment.phone_class in ('TONEME', 'SUPRASEGMENTAL'):
                if accent_is_shifted(alignment, i, gap_ch):
                    continue

            if penalize_sonority:
                sonority = deleted_segment.sonority
                sonority_penalty = 1 - (sonority / (MAX_SONORITY + 1))
                penalty *= sonority_penalty

            # Adjust for geminates vs. long consonants (always performed)
            # If the deleted segment is part of a long/geminate segment transcribed as double (e.g. /tt/ rather than /tː/),
            # where at least one part of the geminate has been aligned
            # Method: check if the preceding or following pair contained the deleted segment at deleted_index, aligned to something other than the gap character
            # Check following pair
            double = False
            if i < length - 1:
                nxt_pair = alignment[i + 1]
                if gap_ch not in nxt_pair and nxt_pair[deleted_index] == deleted_segment.segment:
                    penalty = 0  # eliminate the current penalty altogether
                    alignment[i + 1] = list(alignment[i + 1])
                    # Adjust transcription of next segment to include gemination/length
                    # Penalty for next pair will take it into account
                    alignment[i + 1][deleted_index] = f'{deleted_segment.segment}ː'
                    double = True

            # Check preceding pair
            if i > 0 and not double:
                prev_pair = alignment[i - 1]
                if gap_ch not in prev_pair and prev_pair[deleted_index] == deleted_segment.segment:
                    penalty = 0  # eliminate the current penalty altogether
                    alignment[i - 1] = list(alignment[i - 1])
                    # Adjust previous penalty to include the length/gemination
                    alignment[i - 1][deleted_index] = f'{deleted_segment.segment}ː'
                    s1, s2 = alignment[i - 1]
                    penalties[-1] = 1 - sim_func(s1, s2, **kwargs)
            if penalty == 0:
                continue

            # Lessen the penalty if certain phonological conditions are met
            if context_reduction:
                penalty = reduce_phon_deletion_penalty_by_phon_context(
                    penalty, gap, alignment, i
                )

            # Discount deletion penalty according to strength of prosodic environment (based on List, 2012)
            if env_strength_reduction:
                penalty, _ = scale_deletion_penalty_by_prosodic_env_strength(
                    penalty, gap, alignment, i
                )

            # Add the final penalty to penalty list
            penalties.append(penalty)

        # Otherwise take the penalty as the phonetic distance between the aligned segments
        else:
            distance = 1 - sim_func(seg1, seg2, **kwargs)
            penalties.append(distance)

    if total_dist:
        word_dist = sum(penalties)
    else:
        # Euclidean distance of all penalties (= distance per dimension of the word)
        # normalized by square root of number of dimensions
        #word_dist = euclidean_dist(penalties) / sqrt(len(penalties))
        word_dist = mean(penalties)

    return word_dist


def mutual_surprisal(word1, word2, ngram_size=1, phon_env=True, normalize=False, pad_ch=PAD_CH_DEFAULT, **kwargs):
    lang1 = word1.language
    lang2 = word2.language

    # Check whether phoneme PMI has been calculated for this language pair
    # Otherwise calculate from scratch
    pmi_dict = get_pmi_dict(lang1, lang2, **kwargs)

    # Calculate phoneme surprisal if not already done
    get_phoneme_surprisal(lang1, lang2, ngram_size=ngram_size, **kwargs)

    # Generate alignments in each direction: alignments need to come from PMI
    alignment = Alignment(word1, word2, align_costs=pmi_dict, phon_env=phon_env)
    alignment.remove_padding()
    # Add phon env
    if phon_env:
        alignment.phon_env_alignment = alignment.add_phon_env()
    # Finally, reverse alignment
    rev_alignment = alignment.reverse()

    # Calculate the word-adaptation surprisal in each direction
    # (note: alignment needs to be reversed to run in second direction)
    if phon_env:
        sur_dict1 = lang1.phon_env_surprisal[lang2.name]
        sur_dict2 = lang2.phon_env_surprisal[lang1.name]
    else:
        sur_dict1 = lang1.phoneme_surprisal[lang2.name][ngram_size]
        sur_dict2 = lang2.phoneme_surprisal[lang1.name][ngram_size]

    WAS_l1l2 = adaptation_surprisal(alignment,
                                    surprisal_dict=sur_dict1,
                                    ngram_size=ngram_size,
                                    phon_env=phon_env,
                                    normalize=False,
                                    pad_ch=lang1.alignment_params['pad_ch'],
                                    gap_ch=lang1.alignment_params['gap_ch'],
                                    )
    if ngram_size > 1:
        # TODO issue is possibly that the ngram size of 2 is not actually in the dict keys also including phon env, just has phon_env OR 2gram in separate dicts...
        # the way to get around this is:
        # calculate the 2gram, then get the 2gram's phon_env equivalent
        # interpolate the probability/surprisal of the 2gram with that of the phon_env equivalent
        raise NotImplementedError
    WAS_l2l1 = adaptation_surprisal(rev_alignment,
                                    surprisal_dict=sur_dict2,
                                    ngram_size=ngram_size,
                                    phon_env=phon_env,
                                    normalize=False,
                                    pad_ch=lang2.alignment_params['pad_ch'],
                                    gap_ch=lang2.alignment_params['gap_ch'],
                                    )

    # Calculate self-surprisal values in each direction
    self_surprisal1 = lang1.self_surprisal(word1, normalize=False)
    self_surprisal2 = lang2.self_surprisal(word2, normalize=False)

    # Weight surprisal values by self-surprisal/information content value of corresponding segment
    # Segments with greater information content weighted more heavily
    # Normalize by phoneme entropy
    def weight_by_self_surprisal(alignment, WAS, self_surprisal, normalize_by, sur_dict, phon_env):
        self_info = sum([self_surprisal[j][-1] for j in self_surprisal])
        weighted_WAS = []
        seq_map1 = alignment.seq_map[0]
        align_iter = get_alignment_iter(alignment, phon_env=phon_env)
        for i, pair in enumerate(align_iter):

            # Skip pairs with aligned suprasegmental features with a gap
            # when the paired language (of the gap) does not have phonemic tones/suprasegmental features
            # Such gaps skew linguistic distances since tones/suprasegmental features occur on most or all words
            # and never have any equivalent
            # Also don't double-penalize deletion for shifted accent
            if alignment.gap_ch in pair:
                gap_index = pair.index(alignment.gap_ch)
                seg = pair[gap_index - 1]
                if gap_index == 0:
                    seg_lang, gap_lang = alignment.word2.language, alignment.word1.language
                else:
                    seg_lang, gap_lang = alignment.word1.language, alignment.word2.language
                if seg in seg_lang.tonemes:
                    if gap_lang.tonal is False:
                        continue
                    elif accent_is_shifted(align_iter, i, alignment.gap_ch):
                        continue

            # # Continued from above:
            # # When comparing between a pitch accent and stress accent language,
            # # reduce surprisal from perspective of stress accent language
            # # by instead using total probability of being aligned with any suprasegmental in the pitch accent language
            # # Amounts to normalizing to accented vs. non-accented syllable from the perspective of stress accent language
            # # TODO : confirm that this should be done
            # elif alignment.word1.language.prosodic_typology == 'STRESS' and alignment.word2.language.prosodic_typology != 'STRESS':
            #     if self_surprisal[seq_map1[i]][0] in {"ˈ", "ˌ"}:
            #         corr = sur_dict[(pair[0],)]
            #         accent_probs = [surprisal_to_prob(corr[c]) for c in corr if c != alignment.gap_ch]
            #         WAS[i] = surprisal(sum(accent_probs))

            if seq_map1[i] is not None:
                weight = sum([self_surprisal[index][-1] for j, index in enumerate(seq_map1[i])]) / self_info
                normalized = WAS[i] / normalize_by
                weighted = weight * normalized
                weighted_WAS.append(weighted)

        return weighted_WAS

    weighted_WAS_l1l2 = weight_by_self_surprisal(
        alignment,
        WAS_l1l2,
        self_surprisal1,
        normalize_by=lang2.phoneme_entropy,
        sur_dict=sur_dict1,
        phon_env=phon_env
    )
    weighted_WAS_l2l1 = weight_by_self_surprisal(
        rev_alignment,
        WAS_l2l1,
        self_surprisal2,
        normalize_by=lang1.phoneme_entropy,
        sur_dict=sur_dict2,
        phon_env=phon_env
    )
    # Return and save the average of these two values
    if normalize:
        score = mean([mean(weighted_WAS_l1l2), mean(weighted_WAS_l2l1)])
    # TODO Treat surprisal values as distances and compute euclidean distance over these, then take average
    # score = mean([euclidean_dist(weighted_WAS_l1l2), euclidean_dist(weighted_WAS_l2l1)])
    else:
        score = mean([sum(weighted_WAS_l1l2), sum(weighted_WAS_l2l1)])

    return score


def pmi_dist(word1, word2, normalize=True, sim2dist=True, alpha=0.5, pad_ch=PAD_CH_DEFAULT, **kwargs):
    lang1 = word1.language
    lang2 = word2.language

    # Check whether phoneme PMI has been calculated for this language pair
    # Otherwise calculate from scratch
    pmi_dict = get_pmi_dict(lang1, lang2, **kwargs)

    # Align the words with PMI
    alignment = Alignment(word1, word2, align_costs=pmi_dict)
    alignment.remove_padding()

    # Calculate PMI scores for each aligned pair
    PMI_values = [
        pmi_dict.get_value(Ngram(pair_left).undo(), Ngram(pair_right).undo())
        for pair_left, pair_right in alignment.alignment
    ]

    # Weight by information content per segment
    def weight_by_info_content(alignment, PMI_vals):
        word1, word2 = alignment.word1, alignment.word2
        info_content1 = word1.getInfoContent()
        info_content2 = word2.getInfoContent()
        total_info1 = sum([info_content1[j][-1] for j in info_content1])
        total_info2 = sum([info_content2[j][-1] for j in info_content2])
        seq_map1, seq_map2 = alignment.seq_map
        weighted_PMI = []
        for i, pair in enumerate(alignment.alignment):
            # Take the information content value of each segment within the respective word
            # Divide this by the total info content of the word to calculate the proportion of info content constituted by the segment
            if seq_map1[i] is not None:
                weight1 = sum([info_content1[index][-1] for j, index in enumerate(seq_map1[i])]) / total_info1

            else:
                weight1 = None

            if seq_map2[i] is not None:
                weight2 = sum([info_content2[index][-1] for j, index in enumerate(seq_map2[i])]) / total_info2
            else:
                weight2 = None

            # Average together the info contents of each aligned segment
            # Don't double-penalize deletion in case of shifted stress/accent: skip adding value if shifted later
            if weight1 is None:
                weight = weight2
                if pair[-1] in alignment.word2.language.tonemes:
                    if accent_is_shifted(alignment.alignment, i, alignment.gap_ch):  # TODO does this still work if the pair includes a n>1-gram?
                        continue

            elif weight2 is None:
                weight = weight1
                if pair[0] in alignment.word1.language.tonemes:
                    if accent_is_shifted(alignment.alignment, i, alignment.gap_ch):  # TODO does this still work if the pair includes a n>1-gram?
                        continue
            else:
                weight = mean([weight1, weight2])

            # Weight by the averaged values
            weighted = weight * PMI_vals[i]
            weighted_PMI.append(weighted)

        return weighted_PMI

    PMI_values = weight_by_info_content(alignment, PMI_values)

    if normalize:
        PMI_score = mean(PMI_values)
    else:
        PMI_score = sum(PMI_values)

    if sim2dist:
        return sim_to_dist(PMI_score, alpha)

    else:
        return PMI_score


def levenshtein_dist(word1, word2, normalize=True, asjp=True):
    word1 = word1.ipa
    word2 = word2.ipa

    if asjp:
        word1 = strip_ch(ipa2asjp(preprocess_ipa_for_asjp_conversion(word1)), ["~"])
        word2 = strip_ch(ipa2asjp(preprocess_ipa_for_asjp_conversion(word2)), ["~"])

    LevDist = edit_distance(word1, word2)
    if normalize:
        LevDist /= max(len(word1), len(word2))

    return LevDist


def hybrid_dist(word1, word2, funcs: dict, weights=None, normalize_weights=False) -> float:
    """Calculates a hybrid distance of multiple distance or similarity functions

    Args:
        word1 (phyloLing.Word): first Word object
        word2 (phyloLing.Word): second Word object
        funcs (iterable): iterable of Distance class objects
        weights (list): list of weights (floats)
        normalize_weights (bool): if True, normalize weights such that they sum to 1.0
    Returns:
        float: hybrid similarity measure
    """
    scores = []
    if weights is None:
        # Uniform weighting
        weights = [1 / len(funcs) for i in range(len(funcs))]
    elif normalize_weights:
        weight_sum = sum(weights)
        weights = [weight/weight_sum for weight in weights]
        assert round(sum(weights)) == 1.0
    for func, weight in zip(funcs, weights):
        if weight == 0:
            scores.append(0)
            continue
        func_sim = func.sim
        score = func.eval(word1, word2)
        if func_sim:
            score = 1 - score

        # Distance weighting concept: if a distance is weighted with a higher coefficient relative to another distance,
        # it is as if that dimension is more impactful
        scores.append(score * weight)

        # Record word scores # TODO into Distance class object?
        if word1.concept == word2.concept:
            log_word_score(word1, word2, score, key=func.name)

    # score = euclidean_dist(scores)
    # score = sum(scores)
    # TODO temp implementation: make more robust by checking that each function is as expected
    pmi_score, surprisal_score, phon_score = scores
    score = pmi_score + (surprisal_score * phon_score)
    if word1.concept == word2.concept:
        log_word_score(word1, word2, score, key=HYBRID_DIST_KEY)
        log_word_score(word1, word2, dist_to_sim(score), key=HYBRID_SIM_KEY)

    return score


def composite_sim(word1, word2, pmi_weight=1.5, surprisal_weight=2, **kwargs):
    # pmi_score = pmi_dist(word1, word2, normalize=False, sim2dist=False)
    pmi_score = pmi_dist(word1, word2, sim2dist=False)
    # surprisal_score = mutual_surprisal(word1, word2, normalize=False, **kwargs)
    surprisal_score = mutual_surprisal(word1, word2, **kwargs)
    phon_score = phonological_dist(word1, word2)
    # phon_score = phonological_dist(word1, word2, total_dist=True)
    score = ((pmi_weight * pmi_score) - (surprisal_weight * surprisal_score)) * (1 - phon_score)

    # Record word scores # TODO into Distance class object?
    if word1.concept == word2.concept:
        log_word_score(word1, word2, score, key=COMPOSITE_SIM_KEY)
        log_word_score(word1, word2, pmi_score, key=PMI_DIST_KEY)
        log_word_score(word1, word2, surprisal_score, key=SURPRISAL_DIST_KEY)
        log_word_score(word1, word2, phon_score, key=PHONOLOGICAL_DIST_KEY)

    return max(0, score)


def log_word_score(word1, word2, score, key):
    lang1, lang2 = word1.language, word2.language
    lang1.lexical_comparison[lang2.name][(word1, word2)][key] = score
    lang2.lexical_comparison[lang1.name][(word2, word1)][key] = score
    lang1.lexical_comparison_measures.add(key)
    lang2.lexical_comparison_measures.add(key)


# Initialize distance functions as Distance objects
# NB: Hybrid and Composite distances need to be defined in classifyLangs.py or else we can't set the parameters of the component functions based on config settings
LEVENSHTEIN_DIST_KEY = 'LevenshteinDist'
PHONETIC_DIST_KEY = 'PhoneticDist'
PHONOLOGICAL_DIST_KEY = 'PhonDist'
PMI_DIST_KEY = 'PMIDist'
SURPRISAL_DIST_KEY = 'SurprisalDist'
COMPOSITE_SIM_KEY = 'CompositeSimilarity'
HYBRID_DIST_KEY = 'HybridDist'
HYBRID_SIM_KEY = 'HybridSimilarity'
LevenshteinDist = WordDistance(func=levenshtein_dist, name=LEVENSHTEIN_DIST_KEY)
PhoneticDist = WordDistance(func=phonetic_dist, name=PHONETIC_DIST_KEY)
PhonDist = WordDistance(func=phonological_dist, name=PHONOLOGICAL_DIST_KEY)
PMIDist = WordDistance(func=pmi_dist, name=PMI_DIST_KEY)
SurprisalDist = WordDistance(func=mutual_surprisal, name=SURPRISAL_DIST_KEY, ngram_size=1)<|MERGE_RESOLUTION|>--- conflicted
+++ resolved
@@ -10,13 +10,9 @@
                                      postalveolar)
 from phonUtils.phonSim import phone_sim
 from phonUtils.segment import _toSegment
-<<<<<<< HEAD
 
 from utils import PhonemeMap
-from utils.distance import Distance, sim_to_dist
-=======
 from utils.distance import Distance, sim_to_dist, dist_to_sim
->>>>>>> a0a90b6c
 from utils.information import adaptation_surprisal
 from utils.sequence import Ngram
 from utils.string import preprocess_ipa_for_asjp_conversion, strip_ch
