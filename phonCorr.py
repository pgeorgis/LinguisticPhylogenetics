--- conflicted
+++ resolved
@@ -339,17 +339,11 @@
                 # Align the qualifying words of the previous step using previous step's PMI
                 cognate_alignments = self.align_wordlist(qualifying_words[iteration-1], added_penalty_dict=PMI_iterations[iteration-1])
                 
-<<<<<<< HEAD
-                # Align the sample of different meaning and non-qualifying words again using previous step's PMI
-                noncognate_alignments = self.align_wordlist(disqualified_words[iteration-1], added_penalty_dict=PMI_iterations[iteration-1])
-                
                 # Add these alignments into running pool of alignments
                 if cumulative:
                     all_cognate_alignments.extend(cognate_alignments)
                     cognate_alignments = all_cognate_alignments
                 
-=======
->>>>>>> 0b717a64
                 # Calculate correspondence probabilities and PMI values from these alignments
                 cognate_probs = self.correspondence_probs(cognate_alignments, exclude_null=True)
                 cognate_probs = default_dict({k[0]:{v[0]:cognate_probs[k][v] 
