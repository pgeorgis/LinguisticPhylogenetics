family:
    name: Germanic
    file: datasets/Germanic/data/germanic_data.tsv
    exclude: ['Old English', 'Old West Norse', 'East Frisian Low Saxon']
    outdir: datasets/Germanic/

experiment:
  name: ""

transcription:
    global:
        ignore_stress: false
        combine_diphthongs: true
        normalize_geminates: true
        ch_to_remove: ['̩']

phon_corr:
    refresh: []
    refresh_all: true

<<<<<<< HEAD
=======
# cognates:
#     cluster_threshold: 1.334

>>>>>>> 4a316162
# evaluation:
#     precalculated_word_scores: 

tree:
    root: Proto-Germanic
    reference: [
        "datasets/Germanic/trees/ref/reference_001.tre"
    ]<|MERGE_RESOLUTION|>--- conflicted
+++ resolved
@@ -18,12 +18,9 @@
     refresh: []
     refresh_all: true
 
-<<<<<<< HEAD
-=======
 # cognates:
 #     cluster_threshold: 1.334
 
->>>>>>> 4a316162
 # evaluation:
 #     precalculated_word_scores: 
 
