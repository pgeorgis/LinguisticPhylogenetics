--- conflicted
+++ resolved
@@ -24,11 +24,7 @@
 Čakavian (Burgenland)	Čakavian (Burgenland)			ONE_NUM		jˈɛdaːn	j ˈɛ d aː n		ONE_NUM_1			
 Kajkavian	Kajkavian			ONE_NUM		jˈædæn	j ˈæ d æ n		ONE_NUM_1			
 Proto-Balto-Slavic	Proto-Balto-Slavic			CLEAR_ADJ	áiˀšknas	ái̯ˀʃknas	ái̯ˀ ʃ k n a s		CLEAR_ADJ_1			
-<<<<<<< HEAD
-Lithuanian	Lithuanian			CLEAR_ADJ	áiškus	âi̯ʃkʊs	âi̯ ʃ k ʊ s		CLEAR_ADJ_1			
-=======
 Lithuanian	Lithuanian			CLEAR_ADJ	áiškus	âɪ̯ʃkʊs	âɪ̯ ʃ k ʊ s		CLEAR_ADJ_1			
->>>>>>> 61dfdb86
 Proto-Slavic	Proto-Slavic			CLEAR_ADJ	ě̀snъ	ɛːˀsnŭ	ɛːˀ s n ŭ		CLEAR_ADJ_1			
 Old Church Slavonic	Old Church Slavonic			CLEAR_ADJ	ꙗснъ	jˈɑsnʊ	j ˈɑ s n ʊ		CLEAR_ADJ_1			
 Bulgarian	Bulgarian			CLEAR_ADJ	ясен	jˈasɛn	j ˈa s ɛ n		CLEAR_ADJ_1			
